package setpipelinehelpers

import (
	"fmt"
	"github.com/vito/go-interact/interact"
	"net/url"
	"os"
	"strconv"
	"strings"

	"sigs.k8s.io/yaml"

	"github.com/concourse/concourse/atc"
	"github.com/concourse/concourse/atc/configvalidate"
	"github.com/concourse/concourse/fly/commands/internal/displayhelpers"
	"github.com/concourse/concourse/fly/commands/internal/templatehelpers"
	"github.com/concourse/concourse/fly/rc"
	"github.com/concourse/concourse/fly/ui"
	"github.com/concourse/concourse/go-concourse/concourse"
)

type ATCConfig struct {
	PipelineRef      atc.PipelineRef
	Team             concourse.Team
	TargetName       rc.TargetName
	Target           string
	SkipInteraction  bool
	CheckCredentials bool
	CommandWarnings  []concourse.ConfigWarning
	GivenTeamName    string
}

func (atcConfig ATCConfig) ApplyConfigInteraction() bool {
	if atcConfig.SkipInteraction {
		return true
	}

	confirm := false
	err := interact.NewInteraction("apply configuration?").Resolve(&confirm)
	if err != nil {
		return false
	}

	return confirm
}

func (atcConfig ATCConfig) Set(yamlTemplateWithParams templatehelpers.YamlTemplateWithParams) error {
	evaluatedTemplate, err := yamlTemplateWithParams.Evaluate(false, false)
	if err != nil {
		return err
	}

	existingConfig, existingConfigVersion, _, err := atcConfig.Team.PipelineConfig(atcConfig.PipelineRef)
	if err != nil {
		return err
	}

	var newConfig atc.Config
	err = yaml.Unmarshal([]byte(evaluatedTemplate), &newConfig)
	if err != nil {
		return err
	}

	configWarnings, _ := configvalidate.Validate(newConfig)
	for _, w := range configWarnings {
		atcConfig.CommandWarnings = append(atcConfig.CommandWarnings, concourse.ConfigWarning{
			Type:    w.Type,
			Message: w.Message,
		})
	}

	diffExists := diff(existingConfig, newConfig)

	if len(atcConfig.CommandWarnings) > 0 {
		displayhelpers.ShowWarnings(atcConfig.CommandWarnings)
	}

	if !diffExists {
		fmt.Println("no changes to apply")
		return nil
	}

	fmt.Println(bold("pipeline name: ") + atcConfig.PipelineRef.Name)
	if len(atcConfig.PipelineRef.InstanceVars) != 0 {
		fmt.Println(bold("pipeline instance vars:"))
		instanceVarsBytes, err := yaml.Marshal(atcConfig.PipelineRef.InstanceVars)
		if err != nil {
			return err
		}
		fmt.Println(indent(string(instanceVarsBytes), "  "))
	}
	fmt.Println()

	if !atcConfig.ApplyConfigInteraction() {
		fmt.Println("bailing out")
		return nil
	}

	created, updated, warnings, err := atcConfig.Team.CreateOrUpdatePipelineConfig(
		atcConfig.PipelineRef,
		existingConfigVersion,
		evaluatedTemplate,
		atcConfig.CheckCredentials,
	)
	if err != nil {
		return err
	}

	updatedPipeline, _, err := atcConfig.Team.Pipeline(atcConfig.PipelineRef)
	if err != nil {
		return err
	}

	if len(warnings) > 0 {
		displayhelpers.ShowWarnings(warnings)
	}

	atcConfig.showPipelineUpdateResult(updatedPipeline, created, updated)
	return nil
}

func (atcConfig ATCConfig) UnpausePipelineCommand() string {
<<<<<<< HEAD
	pipelineFlag := atcConfig.PipelineRef.String()
	if strings.Contains(pipelineFlag, `"`) {
		pipelineFlag = strconv.Quote(pipelineFlag)
	}

	cmd := fmt.Sprintf("%s -t %s unpause-pipeline -p %s", os.Args[0], atcConfig.TargetName, pipelineFlag)
=======
	cmd := fmt.Sprintf("%s -t %s unpause-pipeline -p %s", os.Args[0], atcConfig.TargetName, atcConfig.PipelineName)
>>>>>>> c1f2fff8
	if atcConfig.GivenTeamName != "" {
		cmd = fmt.Sprintf("%s --team %s", cmd, atcConfig.GivenTeamName)
	}
	return cmd
}

func (atcConfig ATCConfig) showPipelineUpdateResult(pipeline atc.Pipeline, created bool, updated bool) {
	if updated {
		fmt.Println("configuration updated")
	} else if created {
		targetURL, err := url.Parse(atcConfig.Target)
		if err != nil {
			fmt.Println("Could not parse targetURL")
		}

		queryParams := atcConfig.PipelineRef.QueryParams().Encode()
		if queryParams != "" {
			queryParams = "?" + queryParams
		}
		pipelineURL, err := url.Parse("/teams/" + atcConfig.Team.Name() + "/pipelines/" + atcConfig.PipelineRef.Name + queryParams)
		if err != nil {
			fmt.Println("Could not parse pipelineURL")
		}

		fmt.Println("pipeline created!")
		fmt.Printf("you can view your pipeline here: %s\n", targetURL.ResolveReference(pipelineURL))
	} else {
		panic("Something really went wrong!")
	}

	if pipeline.Paused {
		fmt.Println("")
		fmt.Println("the pipeline is currently paused. to unpause, either:")
		fmt.Println("  - run the unpause-pipeline command:")
		fmt.Println("    " + atcConfig.UnpausePipelineCommand())
		fmt.Println("  - click play next to the pipeline in the web ui")
	}
}

func diff(existingConfig atc.Config, newConfig atc.Config) bool {
	stdout, _ := ui.ForTTY(os.Stdout)
	return existingConfig.Diff(stdout, newConfig)
}

func indent(text, indent string) string {
	text = strings.TrimRight(text, "\n")
	var result strings.Builder
	for _, line := range strings.Split(text, "\n") {
		result.WriteString(indent + line + "\n")
	}
	return result.String()[:result.Len()-1]
}

func bold(text string) string {
	return "\033[1m" + text + "\033[0m"
}<|MERGE_RESOLUTION|>--- conflicted
+++ resolved
@@ -2,11 +2,12 @@
 
 import (
 	"fmt"
-	"github.com/vito/go-interact/interact"
 	"net/url"
 	"os"
 	"strconv"
 	"strings"
+
+	"github.com/vito/go-interact/interact"
 
 	"sigs.k8s.io/yaml"
 
@@ -120,16 +121,12 @@
 }
 
 func (atcConfig ATCConfig) UnpausePipelineCommand() string {
-<<<<<<< HEAD
 	pipelineFlag := atcConfig.PipelineRef.String()
 	if strings.Contains(pipelineFlag, `"`) {
 		pipelineFlag = strconv.Quote(pipelineFlag)
 	}
 
 	cmd := fmt.Sprintf("%s -t %s unpause-pipeline -p %s", os.Args[0], atcConfig.TargetName, pipelineFlag)
-=======
-	cmd := fmt.Sprintf("%s -t %s unpause-pipeline -p %s", os.Args[0], atcConfig.TargetName, atcConfig.PipelineName)
->>>>>>> c1f2fff8
 	if atcConfig.GivenTeamName != "" {
 		cmd = fmt.Sprintf("%s --team %s", cmd, atcConfig.GivenTeamName)
 	}
