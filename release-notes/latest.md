#### <sub><sup><a name="4950" href="#4950">:link:</a></sup></sub> feature, breaking

* "Have you tried logging out and logging back in?"
            - Probably every concourse operator at some point

  In the old login flow, concourse used to take all your upstream third party info (think github username, teams, etc) figure out what teams you're on, and encode those into your auth token. The problem with this approach is that every time you change your team config, you need to log out and log back in. 

  So now concourse doesn't do this anymore. Now we use a token directly from dex, the out-of-the-box identity provider that ships with concourse. If you're interested in the details you can check out [the issue](https://github.com/concourse/concourse/issues/2936).

  NOTE: this is a breaking change. You'll neeed to add a couple required flags at startup `CONCOURSE_CLIENT_SECRET` and `CONCOURSE_TSA_CLIENT_SECRET`. And, yes, you will need to log out and log back in one last time.

#### <sub><sup><a name="5305" href="#5305">:link:</a></sup></sub> feature

* We've updated the way that hijacked containers get garbage collected

  We are no longer relying on garden to clean up hijacked containers. Instead, we have implemented this functionality in concourse itself. This makes it much more portable to different container backends.

#### <sub><sup><a name="5375" href="#5375">:link:</a></sup></sub> fix

* Fix rendering pipeline previews on the dashboard on Safari. #5375

#### <sub><sup><a name="5377" href="#5377">:link:</a></sup></sub> fix

* Fix pipeline tooltips being hidden behind other cards. #5377

#### <sub><sup><a name="5384" href="#5384">:link:</a></sup></sub> fix

* Fix log highlighting on the one-off-build page. Previously, highlighting any log lines would cause the page to reload. #5384

#### <sub><sup><a name="5392" href="#5392">:link:</a></sup></sub> fix

* Fix regression which inhibited scrolling through the build history list. #5392

#### <sub><sup><a name="5397" href="#5397">:link:</a></sup></sub> feature, breaking

* @pnsantos updated the Material Design icon library version to `5.0.45`.

  **note:** some icons changed names (e.g. `mdi-github-circle` was changed to `mdi-github`) so after this update you might have to update some `icon:` references

#### <sub><sup><a name="5410" href="#5410">:link:</a></sup></sub> feature

* We've moved the "pin comment" field in the Resource view to the top of the page (next to the currently pinned version). The comment can be edited inline.

<<<<<<< HEAD
#### <sub><sup><a name="5458" href="#5458">:link:</a></sup></sub> feature

* Add loading indicator on dashboard while awaiting initial API/cache response. #5458
=======
#### <sub><sup><a name="5368" href="#5368">:link:</a></sup></sub> feature

* Implemented the core functionality for archiving pipelines [RFC #33]. 

  **note**: archived pipelines are neither visible in the web UI (#5370) nor in `fly pipelines`.

  **note:** archiving a pipeline will nullify the pipeline configuration. If for some reason you downgrade the version of Concourse, unpausing a pipeline that was previously archived will result in a broken pipeline. To fix that, set the pipeline again.

[RFC #33]: https://github.com/concourse/rfcs/pull/33
>>>>>>> 9fd3d489
<|MERGE_RESOLUTION|>--- conflicted
+++ resolved
@@ -41,11 +41,6 @@
 
 * We've moved the "pin comment" field in the Resource view to the top of the page (next to the currently pinned version). The comment can be edited inline.
 
-<<<<<<< HEAD
-#### <sub><sup><a name="5458" href="#5458">:link:</a></sup></sub> feature
-
-* Add loading indicator on dashboard while awaiting initial API/cache response. #5458
-=======
 #### <sub><sup><a name="5368" href="#5368">:link:</a></sup></sub> feature
 
 * Implemented the core functionality for archiving pipelines [RFC #33]. 
@@ -55,4 +50,8 @@
   **note:** archiving a pipeline will nullify the pipeline configuration. If for some reason you downgrade the version of Concourse, unpausing a pipeline that was previously archived will result in a broken pipeline. To fix that, set the pipeline again.
 
 [RFC #33]: https://github.com/concourse/rfcs/pull/33
->>>>>>> 9fd3d489
+
+#### <sub><sup><a name="5458" href="#5458">:link:</a></sup></sub> feature
+
+* Add loading indicator on dashboard while awaiting initial API/cache response. #5458
+
