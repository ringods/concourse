<<<<<<< HEAD
tree 3fcd94aac06f90006cb8b40d4687ec751d6c69a6
parent cb4752e560fc1b021f1b06b019b7527b2c1e597c
author Maria Shaldibina <mshaldibina@pivotal.io> 1481239961 -0800
committer Maria Shaldibina <mshaldibina@pivotal.io> 1481239961 -0800

fix baggageclaim initialization
=======
tree efa88049cf786c160abdd156f9c4ee7b9609f977
parent ab0bd3f6e317d6fd8ca8abfb86ebda43fa4a1079
author Alex Suraci <suraci.alex@gmail.com> 1481324354 -0800
committer Alex Suraci <suraci.alex@gmail.com> 1481324354 -0800

process channels in asynchronously

previously we'd read a channel, then loop over the channel's requests.
this meant that if another channel was opened, we'd never process it, so
things may deadlock (possibly the entire connection as bytes would not
be read).
>>>>>>> 7c6dc30d
<|MERGE_RESOLUTION|>--- conflicted
+++ resolved
@@ -1,20 +1,11 @@
-<<<<<<< HEAD
-tree 3fcd94aac06f90006cb8b40d4687ec751d6c69a6
-parent cb4752e560fc1b021f1b06b019b7527b2c1e597c
-author Maria Shaldibina <mshaldibina@pivotal.io> 1481239961 -0800
-committer Maria Shaldibina <mshaldibina@pivotal.io> 1481239961 -0800
+tree 0a16c524aa450b92aba9ad8f0c168dd1a5ab87ce
+parent c23edf83a1082e31e7d4e0c9c2dcf45c354b2604
+author Maria Shaldibina <mshaldibina@pivotal.io> 1481675418 -0800
+committer Josh Zarrabi <jzarrabi@pivotal.io> 1481676246 -0800
 
-fix baggageclaim initialization
-=======
-tree efa88049cf786c160abdd156f9c4ee7b9609f977
-parent ab0bd3f6e317d6fd8ca8abfb86ebda43fa4a1079
-author Alex Suraci <suraci.alex@gmail.com> 1481324354 -0800
-committer Alex Suraci <suraci.alex@gmail.com> 1481324354 -0800
+stop processing requests if heartbeat process exits
 
-process channels in asynchronously
+When heartbeating returns 404 the worker is being drained and we should
+stop processing any more requests and close ssh channel.
 
-previously we'd read a channel, then loop over the channel's requests.
-this meant that if another channel was opened, we'd never process it, so
-things may deadlock (possibly the entire connection as bytes would not
-be read).
->>>>>>> 7c6dc30d
+Signed-off-by: Josh Zarrabi <jzarrabi@pivotal.io>