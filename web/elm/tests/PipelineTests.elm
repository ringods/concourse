module PipelineTests exposing (all)

import Application.Application as Application
import Char
<<<<<<< HEAD
import DashboardTests exposing (defineHoverBehaviour)
=======
import Common
>>>>>>> 87195d49
import Expect exposing (..)
import Html.Attributes as Attr
import Json.Encode
import Keyboard
import Message.Callback as Callback
import Message.Effects as Effects
import Message.Message exposing (Message(..))
import Message.Subscription as Subscription exposing (Delivery(..), Interval(..))
import Message.TopLevelMessage as Msgs
import Pipeline.Pipeline as Pipeline exposing (update)
import Routes
import Test exposing (..)
import Test.Html.Event as Event
import Test.Html.Query as Query
import Test.Html.Selector as Selector
    exposing
        ( attribute
        , class
        , containing
        , id
        , style
        , tag
        , text
        )
import Time
import Url


rspecStyleDescribe : String -> model -> List (model -> Test) -> Test
rspecStyleDescribe description beforeEach subTests =
    Test.describe description
        (subTests |> List.map (\f -> f beforeEach))


it : String -> (model -> Expectation) -> model -> Test
it desc expectationFunc model =
    Test.test desc <|
        \_ -> expectationFunc model


all : Test
all =
    describe "Pipeline"
        [ describe "groups" <|
            let
                sampleGroups =
                    [ { name = "group"
                      , jobs = []
                      , resources = []
                      }
                    , { name = "other-group"
                      , jobs = []
                      , resources = []
                      }
                    ]

                setupGroupsBar groups =
                    Application.init
                        { turbulenceImgSrc = ""
                        , notFoundImgSrc = ""
                        , csrfToken = csrfToken
                        , authToken = ""
                        , pipelineRunningKeyframes = ""
                        }
                        { protocol = Url.Http
                        , host = ""
                        , port_ = Nothing
                        , path = "/teams/team/pipelines/pipeline"
                        , query = Just "group=other-group"
                        , fragment = Nothing
                        }
                        |> Tuple.first
                        |> Application.handleCallback
                            (Callback.PipelineFetched
                                (Ok
                                    { id = 0
                                    , name = "pipeline"
                                    , paused = False
                                    , public = True
                                    , teamName = "team"
                                    , groups = groups
                                    }
                                )
                            )
                        |> Tuple.first
            in
            [ describe "groups bar styling"
                [ describe "with groups"
                    [ test "is flush with the bottom of the top bar" <|
                        \_ ->
                            setupGroupsBar sampleGroups
                                |> Common.queryView
                                |> Query.find [ id "groups-bar" ]
                                |> Query.has [ style "margin-top" "54px" ]
                    , test "has light text on a dark background" <|
                        \_ ->
                            setupGroupsBar sampleGroups
                                |> Common.queryView
                                |> Query.find [ id "groups-bar" ]
                                |> Query.has
                                    [ style "background-color" "#2b2a2a"
                                    , style "color" "#ffffff"
                                    ]
                    , test "lays out groups in a horizontal list" <|
                        \_ ->
                            setupGroupsBar sampleGroups
                                |> Common.queryView
                                |> Query.find [ id "groups-bar" ]
                                |> Query.has
                                    [ style "flex-grow" "1"
                                    , style "display" "flex"
                                    , style "flex-flow" "row wrap"
                                    , style "padding" "5px"
                                    ]
                    , test "the individual groups are nicely spaced" <|
                        \_ ->
                            setupGroupsBar sampleGroups
                                |> Common.queryView
                                |> Query.find [ id "groups-bar" ]
                                |> Query.findAll [ tag "li" ]
                                |> Query.each
                                    (Query.has
                                        [ style "margin" "5px"
                                        , style "padding" "10px"
                                        ]
                                    )
                    , test "the individual groups have no list style" <|
                        \_ ->
                            setupGroupsBar sampleGroups
                                |> Common.queryView
                                |> Query.find [ id "groups-bar" ]
                                |> Query.has [ style "list-style" "none" ]
                    , test "the individual groups have large text" <|
                        \_ ->
                            setupGroupsBar sampleGroups
                                |> Common.queryView
                                |> Query.find [ id "groups-bar" ]
                                |> Query.findAll [ tag "li" ]
                                |> Query.each
                                    (Query.has [ style "font-size" "14px" ])
                    , describe "the individual groups should each have a box around them"
                        [ test "the unselected ones faded" <|
                            \_ ->
                                setupGroupsBar sampleGroups
                                    |> Common.queryView
                                    |> Query.find [ id "groups-bar" ]
                                    |> Query.findAll [ tag "li" ]
                                    |> Query.index 0
                                    |> Query.has
                                        [ style "opacity" "0.6"
                                        , style "background" "rgba(151, 151, 151, 0.1)"
                                        , style "border" "1px solid #2b2a2a"
                                        ]
                        , defineHoverBehaviour
                            { name = "group"
                            , setup = setupGroupsBar sampleGroups
                            , query =
                                Application.view
                                    >> Query.fromHtml
                                    >> Query.find [ id "groups-bar" ]
                                    >> Query.findAll [ tag "li" ]
                                    >> Query.index 0
                                    >> Query.find [ tag "a" ]
                            , updateFunc =
                                \msg ->
                                    Application.update msg
                                        >> Tuple.first
                            , unhoveredSelector =
                                { description = "dark outline"
                                , selector =
                                    [ style "border" "1px solid #2b2a2a" ]
                                }
                            , mouseEnterMsg =
                                Msgs.Update <|
                                    Hover <|
                                        Just <|
                                            Message.Message.JobGroup 0
                            , mouseLeaveMsg = Msgs.Update <| Hover Nothing
                            , hoveredSelector =
                                { description = "light grey outline"
                                , selector =
                                    [ style "border" "1px solid #fff2" ]
                                }
                            }
                        , test "the selected ones brighter" <|
                            \_ ->
                                setupGroupsBar sampleGroups
                                    |> Common.queryView
                                    |> Query.find [ id "groups-bar" ]
                                    |> Query.findAll [ tag "li" ]
                                    |> Query.index 1
                                    |> Query.has
                                        [ style "opacity" "1"
                                        , style "background" "rgba(151, 151, 151, 0.1)"
                                        , style "border" "1px solid #979797"
                                        ]
                        ]
                    , test "the individual groups should each have a group name and link" <|
                        \_ ->
                            setupGroupsBar sampleGroups
                                |> Common.queryView
                                |> Query.find [ id "groups-bar" ]
                                |> Query.findAll [ tag "li" ]
                                |> Expect.all
                                    [ Query.index 0
                                        >> Query.find [ tag "a" ]
                                        >> Query.has
                                            [ text "group"
                                            , attribute <| Attr.href "/teams/team/pipelines/pipeline?group=group"
                                            ]
                                    , Query.index 1
                                        >> Query.find [ tag "a" ]
                                        >> Query.has
                                            [ text "other-group"
                                            , attribute <| Attr.href "/teams/team/pipelines/pipeline?group=other-group"
                                            ]
                                    ]
                    ]
                , test "with no groups doesn not display groups list" <|
                    \_ ->
                        setupGroupsBar []
                            |> Common.queryView
                            |> Query.findAll [ id "groups-bar" ]
                            |> Query.count (Expect.equal 0)
                , test "KeyPressed" <|
                    \_ ->
                        setupGroupsBar []
                            |> Application.update
                                (Msgs.DeliveryReceived <|
                                    KeyDown <|
                                        { ctrlKey = False
                                        , shiftKey = False
                                        , metaKey = False
                                        , code = Keyboard.A
                                        }
                                )
                            |> Tuple.second
                            |> Expect.equal []
                , test "KeyPressed f" <|
                    \_ ->
                        setupGroupsBar []
                            |> Application.update
                                (Msgs.DeliveryReceived <|
                                    KeyDown <|
                                        { ctrlKey = False
                                        , shiftKey = False
                                        , metaKey = False
                                        , code = Keyboard.F
                                        }
                                )
                            |> Tuple.second
                            |> Expect.equal [ Effects.ResetPipelineFocus ]
                , test "KeyPressed F" <|
                    \_ ->
                        setupGroupsBar []
                            |> Application.update
                                (Msgs.DeliveryReceived <|
                                    KeyDown <|
                                        { ctrlKey = False
                                        , shiftKey = True
                                        , metaKey = False
                                        , code = Keyboard.F
                                        }
                                )
                            |> Tuple.second
                            |> Expect.equal [ Effects.ResetPipelineFocus ]
                ]
            ]
        , test "title should include the pipline name" <|
            \_ ->
                init "/teams/team/pipelines/pipelineName"
                    |> Application.view
                    |> .title
                    |> Expect.equal "pipelineName - Concourse"
        , describe "update" <|
            let
                defaultModel : Pipeline.Model
                defaultModel =
                    Pipeline.init
                        { pipelineLocator =
                            { teamName = "some-team"
                            , pipelineName = "some-pipeline"
                            }
                        , turbulenceImgSrc = "some-turbulence-img-src"
                        , selectedGroups = []
                        }
                        |> Tuple.first
            in
            [ test "CLI icons at bottom right" <|
                \_ ->
                    init "/teams/team/pipelines/pipeline"
                        |> Common.queryView
                        |> Query.find [ class "cli-downloads" ]
                        |> Query.children []
                        |> Expect.all
                            [ Query.index 0
                                >> Query.has
                                    [ style "background-image" "url(/public/images/apple-logo.svg)"
                                    , style "background-position" "50% 50%"
                                    , style "background-repeat" "no-repeat"
                                    , style "width" "12px"
                                    , style "height" "12px"
                                    , style "display" "inline-block"
                                    , attribute <| Attr.download ""
                                    ]
                            , Query.index 1
                                >> Query.has
                                    [ style "background-image" "url(/public/images/windows-logo.svg)"
                                    , style "background-position" "50% 50%"
                                    , style "background-repeat" "no-repeat"
                                    , style "width" "12px"
                                    , style "height" "12px"
                                    , style "display" "inline-block"
                                    , attribute <| Attr.download ""
                                    ]
                            , Query.index 2
                                >> Query.has
                                    [ style "background-image" "url(/public/images/linux-logo.svg)"
                                    , style "background-position" "50% 50%"
                                    , style "background-repeat" "no-repeat"
                                    , style "width" "12px"
                                    , style "height" "12px"
                                    , style "display" "inline-block"
                                    , attribute <| Attr.download ""
                                    ]
                            ]
            , test "pipeline subscribes to 1s, 5s, and 1m timers" <|
                \_ ->
                    init "/teams/team/pipelines/pipeline"
                        |> Application.subscriptions
                        |> Expect.all
                            [ List.member (Subscription.OnClockTick OneSecond) >> Expect.true "not on one second?"
                            , List.member (Subscription.OnClockTick FiveSeconds) >> Expect.true "not on five seconds?"
                            , List.member (Subscription.OnClockTick OneMinute) >> Expect.true "not on one minute?"
                            ]
            , test "on five second timer, refreshes pipeline" <|
                \_ ->
                    init "/teams/team/pipelines/pipeline"
                        |> Application.update
                            (Msgs.DeliveryReceived
                                (ClockTicked FiveSeconds <|
                                    Time.millisToPosix 0
                                )
                            )
                        |> Tuple.second
                        |> Expect.equal
                            [ Effects.FetchPipeline
                                { teamName = "team"
                                , pipelineName = "pipeline"
                                }
                            ]
            , test "on one minute timer, refreshes version" <|
                \_ ->
                    init "/teams/team/pipelines/pipeline"
                        |> Application.update
                            (Msgs.DeliveryReceived
                                (ClockTicked OneMinute <|
                                    Time.millisToPosix 0
                                )
                            )
                        |> Tuple.second
                        |> Expect.equal [ Effects.FetchVersion ]
            , describe "Legend" <|
                let
                    clockTick =
                        Application.update
                            (Msgs.DeliveryReceived
                                (ClockTicked OneSecond <|
                                    Time.millisToPosix 0
                                )
                            )
                            >> Tuple.first

                    clockTickALot n =
                        List.foldr (>>) identity (List.repeat n clockTick)
                in
                [ test "Legend has definition for pinned resource color" <|
                    \_ ->
                        init "/teams/team/pipelines/pipeline"
                            |> Common.queryView
                            |> Query.find [ id "legend" ]
                            |> Query.children []
                            |> Expect.all
                                [ Query.count (Expect.equal 20)
                                , Query.index 1 >> Query.has [ text "succeeded" ]
                                , Query.index 3 >> Query.has [ text "errored" ]
                                , Query.index 5 >> Query.has [ text "aborted" ]
                                , Query.index 7 >> Query.has [ text "paused" ]
                                , Query.index 8 >> Query.has [ style "background-color" "#5c3bd1" ]
                                , Query.index 9 >> Query.has [ text "pinned" ]
                                , Query.index 11 >> Query.has [ text "failed" ]
                                , Query.index 13 >> Query.has [ text "pending" ]
                                , Query.index 15 >> Query.has [ text "started" ]
                                , Query.index 17 >> Query.has [ text "dependency" ]
                                , Query.index 19 >> Query.has [ text "dependency (trigger)" ]
                                ]
                , test "HideLegendTimerTicked" <|
                    \_ ->
                        init "/teams/team/pipelines/pipeline"
                            |> clockTick
                            |> Common.queryView
                            |> Query.find [ id "legend" ]
                            |> Query.children []
                            |> Query.count (Expect.equal 20)
                , test "HideLegendTimeTicked reaches timeout" <|
                    \_ ->
                        init "/teams/team/pipelines/pipeline"
                            |> clockTickALot 11
                            |> Common.queryView
                            |> Query.hasNot [ id "legend" ]
                , test "Mouse action after legend hidden reshows legend" <|
                    \_ ->
                        init "/teams/team/pipelines/pipeline"
                            |> clockTickALot 11
                            |> Application.update (Msgs.DeliveryReceived Moused)
                            |> Tuple.first
                            |> Common.queryView
                            |> Query.has [ id "legend" ]
                ]
            , rspecStyleDescribe "when on pipeline page"
                (init "/teams/team/pipelines/pipeline")
                [ it "shows a pin icon on top bar" <|
                    Common.queryView
                        >> Query.find [ id "top-bar-app" ]
                        >> Query.has [ id "pin-icon" ]
                , it "top bar has a dark grey background" <|
                    Common.queryView
                        >> Query.find [ id "top-bar-app" ]
                        >> Query.has [ style "background-color" "#1e1d1d" ]
                , it "top bar lays out contents horizontally" <|
                    Common.queryView
                        >> Query.find [ id "top-bar-app" ]
                        >> Query.has [ style "display" "flex" ]
                , it "top bar maximizes spacing between the left and right navs" <|
                    Common.queryView
                        >> Query.find [ id "top-bar-app" ]
                        >> Query.has [ style "justify-content" "space-between" ]
                , it "top bar has a square concourse logo on the left" <|
                    Common.queryView
                        >> Query.find [ id "top-bar-app" ]
                        >> Query.children []
                        >> Query.index 0
                        >> Query.has
                            [ style "background-image"
                                "url(/public/images/concourse-logo-white.svg)"
                            , style "background-position" "50% 50%"
                            , style "background-repeat" "no-repeat"
                            , style "background-size" "42px 42px"
                            , style "width" "54px"
                            , style "height" "54px"
                            ]
                , it "concourse logo on the left is a link to homepage" <|
                    Common.queryView
                        >> Query.find [ id "top-bar-app" ]
                        >> Query.children []
                        >> Query.index 0
                        >> Query.has [ tag "a", attribute <| Attr.href "/" ]
                , it "pin icon has a pin background" <|
                    Common.queryView
                        >> Query.find [ id "top-bar-app" ]
                        >> Query.find [ id "pin-icon" ]
                        >> Query.has [ style "background-image" "url(/public/images/pin-ic-white.svg)" ]
                , it "mousing over pin icon does nothing if there are no pinned resources" <|
                    Common.queryView
                        >> Query.find [ id "top-bar-app" ]
                        >> Query.find [ id "pin-icon" ]
                        >> Query.children []
                        >> Query.first
                        >> Event.simulate Event.mouseEnter
                        >> Event.toResult
                        >> Expect.err
                , it "there is some space between the pin icon and the user menu" <|
                    Common.queryView
                        >> Query.find [ id "top-bar-app" ]
                        >> Query.find [ id "pin-icon" ]
                        >> Query.has [ style "margin-right" "15px" ]
                , it "pin icon has relative positioning" <|
                    Common.queryView
                        >> Query.find [ id "top-bar-app" ]
                        >> Query.find [ id "pin-icon" ]
                        >> Query.has [ style "position" "relative" ]
                , it "pin icon does not have circular background" <|
                    Common.queryView
                        >> Query.findAll
                            [ id "pin-icon"
                            , style "border-radius" "50%"
                            ]
                        >> Query.count (Expect.equal 0)
                , it "pin icon has white color when pipeline has pinned resources" <|
                    givenPinnedResource
                        >> Common.queryView
                        >> Query.find [ id "top-bar-app" ]
                        >> Query.find [ id "pin-icon" ]
                        >> Query.has [ style "background-image" "url(/public/images/pin-ic-white.svg)" ]
                , it "pin icon has pin badge when pipeline has pinned resources" <|
                    givenPinnedResource
                        >> Common.queryView
                        >> Query.find [ id "top-bar-app" ]
                        >> Query.find [ id "pin-icon" ]
                        >> Query.has pinBadgeSelector
                , it "pin badge is purple" <|
                    givenPinnedResource
                        >> Common.queryView
                        >> Query.find [ id "top-bar-app" ]
                        >> Query.find [ id "pin-icon" ]
                        >> Query.find pinBadgeSelector
                        >> Query.has
                            [ style "background-color" "#5c3bd1" ]
                , it "pin badge is circular" <|
                    givenPinnedResource
                        >> Common.queryView
                        >> Query.find [ id "top-bar-app" ]
                        >> Query.find [ id "pin-icon" ]
                        >> Query.find pinBadgeSelector
                        >> Query.has
                            [ style "border-radius" "50%"
                            , style "width" "15px"
                            , style "height" "15px"
                            ]
                , it "pin badge is near the top right of the pin icon" <|
                    givenPinnedResource
                        >> Common.queryView
                        >> Query.find [ id "top-bar-app" ]
                        >> Query.find [ id "pin-icon" ]
                        >> Query.find pinBadgeSelector
                        >> Query.has
                            [ style "position" "absolute"
                            , style "top" "3px"
                            , style "right" "3px"
                            ]
                , it "content inside pin badge is centered horizontally and vertically" <|
                    givenPinnedResource
                        >> Common.queryView
                        >> Query.find [ id "top-bar-app" ]
                        >> Query.find [ id "pin-icon" ]
                        >> Query.find pinBadgeSelector
                        >> Query.has
                            [ style "display" "flex"
                            , style "align-items" "center"
                            , style "justify-content" "center"
                            ]
                , it "pin badge shows count of pinned resources, centered" <|
                    givenPinnedResource
                        >> Common.queryView
                        >> Query.find [ id "top-bar-app" ]
                        >> Query.find [ id "pin-icon" ]
                        >> Query.find pinBadgeSelector
                        >> Query.findAll [ tag "div", containing [ text "1" ] ]
                        >> Query.count (Expect.equal 1)
                , it "pin badge has no other children" <|
                    givenPinnedResource
                        >> Common.queryView
                        >> Query.find [ id "top-bar-app" ]
                        >> Query.find [ id "pin-icon" ]
                        >> Query.find pinBadgeSelector
                        >> Query.children []
                        >> Query.count (Expect.equal 1)
                , it "pin counter works with multiple pinned resources" <|
                    givenMultiplePinnedResources
                        >> Common.queryView
                        >> Query.find [ id "top-bar-app" ]
                        >> Query.find [ id "pin-icon" ]
                        >> Query.find pinBadgeSelector
                        >> Query.findAll [ tag "div", containing [ text "2" ] ]
                        >> Query.count (Expect.equal 1)
                , it "before Hover msg no list of pinned resources is visible" <|
                    givenPinnedResource
                        >> Common.queryView
                        >> Query.find [ id "top-bar-app" ]
                        >> Query.find [ id "pin-icon" ]
                        >> Query.hasNot [ tag "ul" ]
                , it "mousing over pin icon sends Hover msg" <|
                    givenPinnedResource
                        >> Common.queryView
                        >> Query.find [ id "top-bar-app" ]
                        >> Query.find [ id "pin-icon" ]
                        >> Query.children []
                        >> Query.first
                        >> Event.simulate Event.mouseEnter
                        >> Event.expect (Msgs.Update <| Message.Message.Hover <| Just Message.Message.PinIcon)
                , it "Hover msg causes pin icon to have light grey circular background" <|
                    givenPinnedResource
                        >> Application.update (Msgs.Update <| Message.Message.Hover <| Just Message.Message.PinIcon)
                        >> Tuple.first
                        >> Common.queryView
                        >> Query.find [ id "pin-icon" ]
                        >> Query.has
                            [ style "background-color" "rgba(255, 255, 255, 0.3)"
                            , style "border-radius" "50%"
                            ]
                , it "Hover msg causes dropdown list of pinned resources to appear" <|
                    givenPinnedResource
                        >> Application.update (Msgs.Update <| Message.Message.Hover <| Just Message.Message.PinIcon)
                        >> Tuple.first
                        >> Common.queryView
                        >> Query.find [ id "pin-icon" ]
                        >> Query.children [ tag "ul" ]
                        >> Query.count (Expect.equal 1)
                , it "on Hover, pin badge has no other children" <|
                    givenPinnedResource
                        >> Application.update (Msgs.Update <| Message.Message.Hover <| Just Message.Message.PinIcon)
                        >> Tuple.first
                        >> Common.queryView
                        >> Query.find [ id "top-bar-app" ]
                        >> Query.find [ id "pin-icon" ]
                        >> Query.find pinBadgeSelector
                        >> Query.children []
                        >> Query.count (Expect.equal 1)
                , it "dropdown list of pinned resources contains resource name" <|
                    givenPinnedResource
                        >> Application.update (Msgs.Update <| Message.Message.Hover <| Just Message.Message.PinIcon)
                        >> Tuple.first
                        >> Common.queryView
                        >> Query.find [ id "top-bar-app" ]
                        >> Query.find [ id "pin-icon" ]
                        >> Query.find [ tag "ul" ]
                        >> Query.has [ tag "li", containing [ text "resource" ] ]
                , it "dropdown list of pinned resources shows resource names in bold" <|
                    givenPinnedResource
                        >> Application.update (Msgs.Update <| Message.Message.Hover <| Just Message.Message.PinIcon)
                        >> Tuple.first
                        >> Common.queryView
                        >> Query.find [ id "top-bar-app" ]
                        >> Query.find [ id "pin-icon" ]
                        >> Query.find [ tag "ul" ]
                        >> Query.find [ tag "li", containing [ text "resource" ] ]
                        >> Query.findAll [ tag "div", containing [ text "resource" ], style "font-weight" "700" ]
                        >> Query.count (Expect.equal 1)
                , it "dropdown list of pinned resources shows pinned version of each resource" <|
                    givenPinnedResource
                        >> Application.update (Msgs.Update <| Message.Message.Hover <| Just Message.Message.PinIcon)
                        >> Tuple.first
                        >> Common.queryView
                        >> Query.find [ id "top-bar-app" ]
                        >> Query.find [ id "pin-icon" ]
                        >> Query.find [ tag "ul" ]
                        >> Query.find [ tag "li", containing [ text "resource" ] ]
                        >> Query.has [ tag "table", containing [ text "v1" ] ]
                , it "dropdown list of pinned resources has white background" <|
                    givenPinnedResource
                        >> Application.update (Msgs.Update <| Message.Message.Hover <| Just Message.Message.PinIcon)
                        >> Tuple.first
                        >> Common.queryView
                        >> Query.find [ id "top-bar-app" ]
                        >> Query.find [ id "pin-icon" ]
                        >> Query.find [ tag "ul" ]
                        >> Query.has [ style "background-color" "#ffffff" ]
                , it "dropdown list of pinned resources is drawn over other elements on the page" <|
                    givenPinnedResource
                        >> Application.update (Msgs.Update <| Message.Message.Hover <| Just Message.Message.PinIcon)
                        >> Tuple.first
                        >> Common.queryView
                        >> Query.find [ id "top-bar-app" ]
                        >> Query.find [ id "pin-icon" ]
                        >> Query.find [ tag "ul" ]
                        >> Query.has [ style "z-index" "1" ]
                , it "dropdown list of pinned resources has dark grey text" <|
                    givenPinnedResource
                        >> Application.update (Msgs.Update <| Message.Message.Hover <| Just Message.Message.PinIcon)
                        >> Tuple.first
                        >> Common.queryView
                        >> Query.find [ id "top-bar-app" ]
                        >> Query.find [ id "pin-icon" ]
                        >> Query.find [ tag "ul" ]
                        >> Query.has [ style "color" "#1e1d1d" ]
                , it "dropdown list has upward-pointing arrow" <|
                    givenPinnedResource
                        >> Application.update (Msgs.Update <| Message.Message.Hover <| Just Message.Message.PinIcon)
                        >> Tuple.first
                        >> Common.queryView
                        >> Query.find [ id "top-bar-app" ]
                        >> Query.find [ id "pin-icon" ]
                        >> Query.children
                            [ style "border-width" "5px"
                            , style "border-style" "solid"
                            , style "border-color" "transparent transparent #ffffff transparent"
                            ]
                        >> Query.count (Expect.equal 1)
                , it "dropdown list of pinned resources is offset below and left of the pin icon" <|
                    givenPinnedResource
                        >> Application.update (Msgs.Update <| Message.Message.Hover <| Just Message.Message.PinIcon)
                        >> Tuple.first
                        >> Common.queryView
                        >> Query.find [ id "top-bar-app" ]
                        >> Query.find [ id "pin-icon" ]
                        >> Query.find [ tag "ul" ]
                        >> Query.has
                            [ style "position" "absolute"
                            , style "top" "100%"
                            , style "right" "0"
                            , style "margin-top" "0"
                            ]
                , it "dropdown list of pinned resources stretches horizontally to fit content" <|
                    givenPinnedResource
                        >> Application.update (Msgs.Update <| Message.Message.Hover <| Just Message.Message.PinIcon)
                        >> Tuple.first
                        >> Common.queryView
                        >> Query.find [ id "top-bar-app" ]
                        >> Query.find [ id "pin-icon" ]
                        >> Query.find [ tag "ul" ]
                        >> Query.has [ style "white-space" "nowrap" ]
                , it "dropdown list of pinned resources has no bullet points" <|
                    givenPinnedResource
                        >> Application.update (Msgs.Update <| Message.Message.Hover <| Just Message.Message.PinIcon)
                        >> Tuple.first
                        >> Common.queryView
                        >> Query.find [ id "top-bar-app" ]
                        >> Query.find [ id "pin-icon" ]
                        >> Query.find [ tag "ul" ]
                        >> Query.has [ style "list-style-type" "none" ]
                , it "dropdown list has comfortable padding" <|
                    givenPinnedResource
                        >> Application.update (Msgs.Update <| Message.Message.Hover <| Just Message.Message.PinIcon)
                        >> Tuple.first
                        >> Common.queryView
                        >> Query.find [ id "top-bar-app" ]
                        >> Query.find [ id "pin-icon" ]
                        >> Query.find [ tag "ul" ]
                        >> Query.has [ style "padding" "10px" ]
                , it "dropdown list arrow is centered below the pin icon above the list" <|
                    givenPinnedResource
                        >> Application.update (Msgs.Update <| Message.Message.Hover <| Just Message.Message.PinIcon)
                        >> Tuple.first
                        >> Common.queryView
                        >> Query.find [ id "top-bar-app" ]
                        >> Query.find [ id "pin-icon" ]
                        >> Query.children
                            [ style "border-width" "5px"
                            , style "border-style" "solid"
                            , style "border-color"
                                "transparent transparent #ffffff transparent"
                            ]
                        >> Query.first
                        >> Query.has
                            [ style "top" "100%"
                            , style "right" "50%"
                            , style "margin-right" "-5px"
                            , style "margin-top" "-10px"
                            , style "position" "absolute"
                            ]
                , it "mousing off the pin icon sends Hover Nothing msg" <|
                    givenPinnedResource
                        >> Common.queryView
                        >> Query.find [ id "top-bar-app" ]
                        >> Query.find [ id "pin-icon" ]
                        >> Query.children []
                        >> Query.first
                        >> Event.simulate Event.mouseLeave
                        >> Event.expect (Msgs.Update <| Message.Message.Hover Nothing)
                , it "clicking a pinned resource sends a Navigation TopLevelMessage" <|
                    givenPinnedResource
                        >> Application.update (Msgs.Update <| Message.Message.Hover <| Just Message.Message.PinIcon)
                        >> Tuple.first
                        >> Common.queryView
                        >> Query.find [ id "pin-icon" ]
                        >> Query.find [ tag "li" ]
                        >> Event.simulate Event.click
                        >> Event.expect
                            (Msgs.Update <|
                                Message.Message.GoToRoute <|
                                    Routes.Resource
                                        { id =
                                            { teamName = "team"
                                            , pipelineName = "pipeline"
                                            , resourceName = "resource"
                                            }
                                        , page = Nothing
                                        }
                            )
                , it "Hover msg causes dropdown list of pinned resources to disappear" <|
                    givenPinnedResource
                        >> Application.update (Msgs.Update <| Message.Message.Hover <| Just Message.Message.PinIcon)
                        >> Tuple.first
                        >> Application.update (Msgs.Update <| Message.Message.Hover Nothing)
                        >> Tuple.first
                        >> Common.queryView
                        >> Query.find [ id "top-bar-app" ]
                        >> Query.find [ id "pin-icon" ]
                        >> Query.hasNot [ tag "ul" ]
                , it "pinned resources in the dropdown should have a pointer cursor" <|
                    givenPinnedResource
                        >> Application.update (Msgs.Update <| Message.Message.Hover <| Just Message.Message.PinIcon)
                        >> Tuple.first
                        >> Common.queryView
                        >> Query.find [ id "pin-icon" ]
                        >> Query.find [ tag "ul" ]
                        >> Expect.all
                            [ Query.findAll [ tag "li" ]
                                >> Query.each (Query.has [ style "cursor" "pointer" ])
                            , Query.findAll [ style "cursor" "pointer" ]
                                >> Query.each (Query.has [ tag "li" ])
                            ]
                ]
            , test "top bar lays out contents horizontally" <|
                \_ ->
                    init "/teams/team/pipelines/pipeline"
                        |> Common.queryView
                        |> Query.find [ id "top-bar-app" ]
                        |> Query.has [ style "display" "inline-block" ]
            , test "top bar maximizes spacing between the left and right navs" <|
                \_ ->
                    init "/teams/team/pipelines/pipeline"
                        |> Common.queryView
                        |> Query.find [ id "top-bar-app" ]
                        |> Query.has
                            [ style "justify-content" "space-between"
                            , style "width" "100%"
                            ]
            , test "top bar is sticky" <|
                \_ ->
                    init "/teams/team/pipelines/pipeline"
                        |> Common.queryView
                        |> Query.find [ id "top-bar-app" ]
                        |> Query.has
                            [ style "z-index" "999"
                            , style "position" "fixed"
                            ]
            , test "breadcrumb items are laid out horizontally" <|
                \_ ->
                    init "/teams/team/pipelines/pipeline"
                        |> Common.queryView
                        |> Query.find [ id "top-bar-app" ]
                        |> Query.find [ id "breadcrumbs" ]
                        |> Query.children []
                        |> Query.each
                            (Query.has [ style "display" "inline-block" ])
            , describe "top bar positioning"
                [ testTopBarPositioning "Dashboard" "/"
                , testTopBarPositioning "Pipeline" "/teams/team/pipelines/pipeline"
                , testTopBarPositioning "Job" "/teams/team/pipelines/pipeline/jobs/job"
                , testTopBarPositioning "Build" "/teams/team/pipelines/pipeline/jobs/job/builds/build"
                , testTopBarPositioning "Resource" "/teams/team/pipelines/pipeline/resources/resource"
                , testTopBarPositioning "FlySuccess" "/fly_success"
                ]
            , rspecStyleDescribe "when on job page"
                (init "/teams/team/pipeline/pipeline/jobs/job/builds/1")
                [ it "shows no pin icon on top bar when viewing build page" <|
                    Common.queryView
                        >> Query.find [ id "top-bar-app" ]
                        >> Query.hasNot [ id "pin-icon" ]
                ]
            , test "top nav bar is blue when pipeline is paused" <|
                \_ ->
                    init "/teams/team/pipelines/pipeline"
                        |> Application.handleCallback
                            (Callback.PipelineFetched
                                (Ok
                                    { id = 0
                                    , name = "pipeline"
                                    , paused = True
                                    , public = True
                                    , teamName = "team"
                                    , groups = []
                                    }
                                )
                            )
                        |> Tuple.first
                        |> Common.queryView
                        |> Query.find [ id "top-bar-app" ]
                        |> Query.has [ style "background-color" "#3498db" ]
            , test "breadcrumb list is laid out horizontally" <|
                \_ ->
                    init "/teams/team/pipelines/pipeline"
                        |> Common.queryView
                        |> Query.find [ id "top-bar-app" ]
                        |> Query.find [ id "breadcrumbs" ]
                        |> Query.has
                            [ style "display" "inline-block"
                            , style "padding" "0 10px"
                            ]
            , test "pipeline breadcrumb is laid out horizontally" <|
                \_ ->
                    init "/teams/team/pipelines/pipeline"
                        |> Common.queryView
                        |> Query.find [ id "top-bar-app" ]
                        |> Query.find [ id "breadcrumb-pipeline" ]
                        |> Query.has [ style "display" "inline-block" ]
            , test "top bar has pipeline breadcrumb with icon rendered first" <|
                \_ ->
                    init "/teams/team/pipelines/pipeline"
                        |> Common.queryView
                        |> Query.find [ id "top-bar-app" ]
                        |> Query.find [ id "breadcrumb-pipeline" ]
                        |> Query.children []
                        |> Query.first
                        |> Query.has pipelineBreadcrumbSelector
            , test "top bar has pipeline name after pipeline icon" <|
                \_ ->
                    init "/teams/team/pipelines/pipeline"
                        |> Common.queryView
                        |> Query.find [ id "top-bar-app" ]
                        |> Query.find [ id "breadcrumb-pipeline" ]
                        |> Query.has [ text "pipeline" ]
            , test "pipeline breadcrumb should have a link to the pipeline page" <|
                \_ ->
                    init "/teams/team/pipelines/pipeline"
                        |> Common.queryView
                        |> Query.find [ id "top-bar-app" ]
                        |> Query.find [ id "breadcrumbs" ]
                        |> Query.children []
                        |> Query.first
                        |> Event.simulate Event.click
                        |> Event.expect
                            (Msgs.Update <|
                                Message.Message.GoToRoute <|
                                    Routes.Pipeline { id = { teamName = "team", pipelineName = "pipeline" }, groups = [] }
                            )
            , describe "build page"
                [ test "pipeline breadcrumb should have a link to the pipeline page when viewing build details" <|
                    \_ ->
                        init "/teams/team/pipelines/pipeline/jobs/build/builds/1"
                            |> Common.queryView
                            |> Query.find [ id "top-bar-app" ]
                            |> Query.find [ id "breadcrumbs" ]
                            |> Query.children []
                            |> Query.index 0
                            |> Event.simulate Event.click
                            |> Event.expect
                                (Msgs.Update <|
                                    Message.Message.GoToRoute <|
                                        Routes.Pipeline { id = { teamName = "team", pipelineName = "pipeline" }, groups = [] }
                                )
                , test "there should be a / between pipeline and job in breadcrumb" <|
                    \_ ->
                        init "/teams/team/pipelines/pipeline/jobs/build/builds/1"
                            |> Common.queryView
                            |> Query.find [ id "top-bar-app" ]
                            |> Query.find [ id "breadcrumbs" ]
                            |> Query.children []
                            |> Query.index 1
                            |> Query.has [ text "/" ]
                , test "top bar has job breadcrumb with job icon rendered first" <|
                    \_ ->
                        init "/teams/team/pipelines/pipeline/jobs/job/builds/1"
                            |> Common.queryView
                            |> Query.find [ id "top-bar-app" ]
                            |> Query.find [ id "breadcrumbs" ]
                            |> Query.children []
                            |> Query.index 2
                            |> Query.has jobBreadcrumbSelector
                , test "top bar has build name after job icon" <|
                    \_ ->
                        init "/teams/team/pipelines/pipeline/jobs/job/builds/1"
                            |> Common.queryView
                            |> Query.find [ id "top-bar-app" ]
                            |> Query.find [ id "breadcrumbs" ]
                            |> Query.children []
                            |> Query.index 2
                            |> Query.has [ text "job" ]
                ]
            , describe "resource page"
                [ test "pipeline breadcrumb should have a link to the pipeline page when viewing resource details" <|
                    \_ ->
                        init "/teams/team/pipelines/pipeline/resources/resource"
                            |> Common.queryView
                            |> Query.find [ id "top-bar-app" ]
                            |> Query.find [ id "breadcrumbs" ]
                            |> Query.children []
                            |> Query.index 0
                            |> Event.simulate Event.click
                            |> Event.expect
                                (Msgs.Update <|
                                    Message.Message.GoToRoute <|
                                        Routes.Pipeline { id = { teamName = "team", pipelineName = "pipeline" }, groups = [] }
                                )
                , test "there should be a / between pipeline and resource in breadcrumb" <|
                    \_ ->
                        init "/teams/team/pipelines/pipeline/resources/resource"
                            |> Common.queryView
                            |> Query.find [ id "top-bar-app" ]
                            |> Query.find [ id "breadcrumbs" ]
                            |> Query.children []
                            |> Query.index 1
                            |> Query.has [ text "/" ]
                , test "top bar has resource breadcrumb with resource icon rendered first" <|
                    \_ ->
                        init "/teams/team/pipelines/pipeline/resources/resource"
                            |> Common.queryView
                            |> Query.find [ id "top-bar-app" ]
                            |> Query.find [ id "breadcrumbs" ]
                            |> Query.children []
                            |> Query.index 2
                            |> Query.has resourceBreadcrumbSelector
                , test "top bar has resource name after resource icon" <|
                    \_ ->
                        init "/teams/team/pipelines/pipeline/resources/resource"
                            |> Common.queryView
                            |> Query.find [ id "top-bar-app" ]
                            |> Query.find [ id "breadcrumbs" ]
                            |> Query.children []
                            |> Query.index 2
                            |> Query.has [ text "resource" ]
                ]
            ]
        ]


pinBadgeSelector : List Selector.Selector
pinBadgeSelector =
    [ id "pin-badge" ]


pipelineBreadcrumbSelector : List Selector.Selector
pipelineBreadcrumbSelector =
    [ style "background-image" "url(/public/images/ic-breadcrumb-pipeline.svg)"
    , style "background-repeat" "no-repeat"
    ]


jobBreadcrumbSelector : List Selector.Selector
jobBreadcrumbSelector =
    [ style "background-image" "url(/public/images/ic-breadcrumb-job.svg)"
    , style "background-repeat" "no-repeat"
    ]


resourceBreadcrumbSelector : List Selector.Selector
resourceBreadcrumbSelector =
    [ style "background-image" "url(/public/images/ic-breadcrumb-resource.svg)"
    , style "background-repeat" "no-repeat"
    ]


csrfToken : String
csrfToken =
    "csrf_token"


init : String -> Application.Model
init path =
    Application.init
        { turbulenceImgSrc = ""
        , notFoundImgSrc = ""
        , csrfToken = csrfToken
        , authToken = ""
        , pipelineRunningKeyframes = ""
        }
        { protocol = Url.Http
        , host = ""
        , port_ = Nothing
        , path = path
        , query = Nothing
        , fragment = Nothing
        }
        |> Tuple.first


givenPinnedResource : Application.Model -> Application.Model
givenPinnedResource =
    Application.handleCallback
        (Callback.ResourcesFetched <|
            Ok <|
                Json.Encode.list identity
                    [ Json.Encode.object
                        [ ( "team_name", Json.Encode.string "team" )
                        , ( "pipeline_name", Json.Encode.string "pipeline" )
                        , ( "name", Json.Encode.string "resource" )
                        , ( "pinned_version", Json.Encode.object [ ( "version", Json.Encode.string "v1" ) ] )
                        ]
                    ]
        )
        >> Tuple.first


givenMultiplePinnedResources : Application.Model -> Application.Model
givenMultiplePinnedResources =
    Application.handleCallback
        (Callback.ResourcesFetched <|
            Ok <|
                Json.Encode.list identity
                    [ Json.Encode.object
                        [ ( "team_name", Json.Encode.string "team" )
                        , ( "pipeline_name", Json.Encode.string "pipeline" )
                        , ( "name", Json.Encode.string "resource" )
                        , ( "pinned_version", Json.Encode.object [ ( "version", Json.Encode.string "v1" ) ] )
                        ]
                    , Json.Encode.object
                        [ ( "team_name", Json.Encode.string "team" )
                        , ( "pipeline_name", Json.Encode.string "pipeline" )
                        , ( "name", Json.Encode.string "other-resource" )
                        , ( "pinned_version", Json.Encode.object [ ( "version", Json.Encode.string "v2" ) ] )
                        ]
                    ]
        )
        >> Tuple.first


testTopBarPositioning : String -> String -> Test
testTopBarPositioning pageName url =
    describe pageName
        [ test "whole page fills the whole screen" <|
            \_ ->
                init url
                    |> Common.queryView
                    |> Query.has
                        [ id "page-including-top-bar"
                        , style "height" "100%"
                        ]
        , test "lower section fills the whole screen as well" <|
            \_ ->
                init url
                    |> Common.queryView
                    |> Query.find [ id "page-below-top-bar" ]
                    |> Query.has
                        -- this padding ugliness is necessary because pipeline's page is weird and not offset
                        [ style "padding-top" <|
                            if pageName == "Pipeline" || pageName == "Build" then
                                "0"

                            else
                                "54px"
                        , style "height" "100%"
                        ]
        ]<|MERGE_RESOLUTION|>--- conflicted
+++ resolved
@@ -2,11 +2,8 @@
 
 import Application.Application as Application
 import Char
-<<<<<<< HEAD
+import Common
 import DashboardTests exposing (defineHoverBehaviour)
-=======
-import Common
->>>>>>> 87195d49
 import Expect exposing (..)
 import Html.Attributes as Attr
 import Json.Encode
@@ -164,8 +161,7 @@
                             { name = "group"
                             , setup = setupGroupsBar sampleGroups
                             , query =
-                                Application.view
-                                    >> Query.fromHtml
+                                Common.queryView
                                     >> Query.find [ id "groups-bar" ]
                                     >> Query.findAll [ tag "li" ]
                                     >> Query.index 0
