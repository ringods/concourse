module Dashboard.Dashboard exposing
    ( handleCallback
    , handleDelivery
    , init
    , subscriptions
    , update
    , view
    )

import Concourse.Cli as Cli
import Concourse.PipelineStatus as PipelineStatus exposing (PipelineStatus(..))
import Dashboard.Details as Details
import Dashboard.Footer as Footer
import Dashboard.Group as Group
import Dashboard.Group.Models exposing (Group, Pipeline)
import Dashboard.Models as Models
    exposing
        ( DashboardError(..)
        , Model
        , SubState
        )
import Dashboard.Styles as Styles
import Dashboard.Text as Text
import Html exposing (Html)
import Html.Attributes
    exposing
        ( attribute
        , class
        , classList
        , draggable
        , href
        , id
        , src
        , style
        )
import Html.Events exposing (onMouseEnter, onMouseLeave)
import Message.Callback exposing (Callback(..))
import Message.Effects exposing (Effect(..))
import Message.Message as Message exposing (Hoverable(..), Message(..))
import Message.Subscription
    exposing
        ( Delivery(..)
        , Interval(..)
        , Subscription(..)
        )
import Monocle.Common exposing ((<|>), (=>))
import Monocle.Lens
import Monocle.Optional
import MonocleHelpers exposing (..)
import Regex exposing (HowMany(All), regex, replace)
import RemoteData
import Routes
import ScreenSize
import Simple.Fuzzy exposing (filter, match, root)
import TopBar.Model
import TopBar.Styles
import TopBar.TopBar as TopBar
import UserState exposing (UserState)


type alias Flags =
    { turbulencePath : String
    , searchType : Routes.SearchType
    , pipelineRunningKeyframes : String
    }


substateOptional : Monocle.Optional.Optional Model SubState
substateOptional =
    Monocle.Optional.Optional (.state >> RemoteData.toMaybe) (\s m -> { m | state = RemoteData.Success s })


init : Flags -> ( Model, List Effect )
init flags =
    let
        ( topBar, topBarEffects ) =
            TopBar.init { route = Routes.Dashboard flags.searchType }
    in
    ( { state = RemoteData.NotAsked
      , turbulencePath = flags.turbulencePath
      , pipelineRunningKeyframes = flags.pipelineRunningKeyframes
      , groups = []
      , version = ""
      , hovered = Nothing
      , userState = UserState.UserStateUnknown
      , hideFooter = False
      , hideFooterCounter = 0
      , showHelp = False
      , isUserMenuExpanded = topBar.isUserMenuExpanded
      , isPinMenuExpanded = topBar.isPinMenuExpanded
      , route = topBar.route
      , dropdown = topBar.dropdown
      , screenSize = topBar.screenSize
      , shiftDown = topBar.shiftDown
      }
    , [ FetchData
      , PinTeamNames Group.stickyHeaderConfig
      , SetTitle <| "Dashboard" ++ " - "
      , GetScreenSize
      ]
        ++ topBarEffects
    )


handleCallback : Callback -> ( Model, List Effect ) -> ( Model, List Effect )
handleCallback msg =
    TopBar.handleCallback msg >> handleCallbackBody msg


handleCallbackBody : Callback -> ( Model, List Effect ) -> ( Model, List Effect )
handleCallbackBody msg ( model, effects ) =
    case msg of
        APIDataFetched (Err _) ->
            ( { model | state = RemoteData.Failure (Turbulence model.turbulencePath) }, effects )

        APIDataFetched (Ok ( now, apiData )) ->
            let
                groups =
                    Group.groups apiData

                noPipelines =
                    List.isEmpty <| List.concatMap .pipelines groups

                newModel =
                    case model.state of
                        RemoteData.Success substate ->
                            { model
                                | state =
                                    RemoteData.Success (Models.tick now substate)
                            }

                        _ ->
                            { model
                                | state =
                                    RemoteData.Success
                                        { now = now
                                        , dragState = Models.NotDragging
                                        , dropState = Models.NotDropping
                                        }
                            }

                userState =
                    case apiData.user of
                        Just u ->
                            UserState.UserStateLoggedIn u

                        Nothing ->
                            UserState.UserStateLoggedOut
            in
            if model.route == Routes.Dashboard Routes.HighDensity && noPipelines then
                ( { newModel
                    | groups = groups
                    , route = Routes.dashboardRoute False
                    , version = apiData.version
                    , userState = userState
                  }
                , effects
                    ++ [ ModifyUrl <|
                            Routes.toString <|
                                Routes.dashboardRoute False
                       ]
                )

            else
                ( { newModel
                    | groups = groups
                    , version = apiData.version
                    , userState = userState
                  }
                , effects
                )

        LoggedOut (Ok ()) ->
            ( { model | userState = UserState.UserStateLoggedOut }
            , effects
                ++ [ NavigateTo <|
                        Routes.toString <|
                            Routes.dashboardRoute <|
                                model.route
                                    == Routes.Dashboard Routes.HighDensity
                   , FetchData
                   ]
            )

        LoggedOut (Err err) ->
            flip always (Debug.log "failed to log out" err) <|
                ( model, effects )

        ScreenResized size ->
            let
                newSize =
                    ScreenSize.fromWindowSize size
            in
            ( { model | screenSize = newSize }, effects )

        _ ->
            ( model, effects )


handleDelivery : Delivery -> ( Model, List Effect ) -> ( Model, List Effect )
handleDelivery delivery =
    TopBar.handleDelivery delivery
        >> Footer.handleDelivery delivery
        >> handleDeliveryBody delivery


handleDeliveryBody : Delivery -> ( Model, List Effect ) -> ( Model, List Effect )
handleDeliveryBody delivery ( model, effects ) =
    case delivery of
        ClockTicked OneSecond time ->
            ( { model | state = RemoteData.map (Models.tick time) model.state }, effects )

        ClockTicked FiveSeconds _ ->
            ( model, effects ++ [ FetchData ] )

        _ ->
            ( model, effects )


update : Message -> ( Model, List Effect ) -> ( Model, List Effect )
update msg =
    TopBar.update msg >> updateBody msg


updateBody : Message -> ( Model, List Effect ) -> ( Model, List Effect )
updateBody msg ( model, effects ) =
    case msg of
        DragStart teamName index ->
            let
                newModel =
                    { model | state = RemoteData.map (\s -> { s | dragState = Models.Dragging teamName index }) model.state }
            in
            ( newModel, effects )

        DragOver teamName index ->
            let
                newModel =
                    { model | state = RemoteData.map (\s -> { s | dropState = Models.Dropping index }) model.state }
            in
            ( newModel, effects )

        TooltipHd pipelineName teamName ->
            ( model, effects ++ [ ShowTooltipHd ( pipelineName, teamName ) ] )

        Tooltip pipelineName teamName ->
            ( model, effects ++ [ ShowTooltip ( pipelineName, teamName ) ] )

        DragEnd ->
            let
                updatePipelines :
                    ( Group.PipelineIndex, Group.PipelineIndex )
                    -> Group
                    -> ( Group, List Effect )
                updatePipelines ( dragIndex, dropIndex ) group =
                    let
                        newGroup =
                            Group.shiftPipelines dragIndex dropIndex group
                    in
                    ( newGroup
                    , [ SendOrderPipelinesRequest newGroup.teamName newGroup.pipelines ]
                    )

                dragDropOptional : Monocle.Optional.Optional Model ( Models.DragState, Models.DropState )
                dragDropOptional =
                    substateOptional
                        =|> Monocle.Lens.tuple
                                Details.dragStateLens
                                Details.dropStateLens

                dragDropIndexOptional : Monocle.Optional.Optional Model ( Group.PipelineIndex, Group.PipelineIndex )
                dragDropIndexOptional =
                    dragDropOptional
                        => Monocle.Optional.zip
                            Group.dragIndexOptional
                            Group.dropIndexOptional

                groupsLens : Monocle.Lens.Lens Model (List Group)
                groupsLens =
                    Monocle.Lens.Lens .groups (\b a -> { a | groups = b })

                groupOptional : Monocle.Optional.Optional Model Group
                groupOptional =
                    (substateOptional
                        =|> Details.dragStateLens
                        => Group.teamNameOptional
                    )
                        >>= (\teamName ->
                                groupsLens
                                    <|= Group.findGroupOptional teamName
                            )

                bigOptional : Monocle.Optional.Optional Model ( ( Group.PipelineIndex, Group.PipelineIndex ), Group )
                bigOptional =
                    Monocle.Optional.tuple
                        dragDropIndexOptional
                        groupOptional

                ( newModel, unAccumulatedEffects ) =
                    model
                        |> modifyWithEffect bigOptional
                            (\( t, g ) ->
                                let
                                    ( newG, msg ) =
                                        updatePipelines t g
                                in
                                ( ( t, newG ), msg )
                            )
                        |> Tuple.mapFirst (dragDropOptional.set ( Models.NotDragging, Models.NotDropping ))
            in
            ( newModel, effects ++ unAccumulatedEffects )

        Hover hovered ->
            ( { model | hovered = hovered }, effects )

        LogOut ->
            ( { model | state = RemoteData.NotAsked }, effects )

        _ ->
            ( model, effects )


subscriptions : Model -> List Subscription
subscriptions model =
    [ OnClockTick OneSecond
    , OnClockTick FiveSeconds
    , OnMouse
    , OnKeyDown
    , OnKeyUp
    , OnWindowResize
    ]


view : UserState -> Model -> Html Message
view userState model =
<<<<<<< HEAD
    Html.div []
        [ Html.div
            [ style TopBar.Styles.pageIncludingTopBar, id "page-including-top-bar" ]
            [ Html.map FromTopBar <| TopBar.view userState Nothing model
            , Html.div [ id "page-below-top-bar", style TopBar.Styles.pageBelowTopBar ]
                [ dashboardView model
                ]
            ]
=======
    Html.div
        [ style TopBar.Styles.pageIncludingTopBar
        , id "page-including-top-bar"
        ]
        [ TopBar.view userState TopBar.Model.None model
        , Html.div
            [ id "page-below-top-bar", style TopBar.Styles.pageBelowTopBar ]
            (dashboardView model)
>>>>>>> 6112ff3e
        ]


dashboardView : Model -> List (Html Message)
dashboardView model =
    case model.state of
        RemoteData.NotAsked ->
            [ Html.text "" ]

        RemoteData.Loading ->
            [ Html.text "" ]

        RemoteData.Failure (Turbulence path) ->
            [ turbulenceView path ]

        RemoteData.Success substate ->
            let
                highDensity =
                    model.route == Routes.Dashboard Routes.HighDensity
            in
            [ Html.div
                [ class <| .pageBodyClass Group.stickyHeaderConfig
                , style <| Styles.content highDensity
                ]
              <|
                welcomeCard model
                    :: pipelinesView
                        { groups = model.groups
                        , substate = substate
                        , query = Routes.extractQuery model.route
                        , hovered = model.hovered
                        , pipelineRunningKeyframes =
                            model.pipelineRunningKeyframes
                        , userState = model.userState
                        , highDensity = highDensity
                        }
            , Footer.view model
            ]


welcomeCard :
    { a
        | hovered : Maybe Hoverable
        , groups : List Group
        , userState : UserState.UserState
    }
    -> Html Message
welcomeCard { hovered, groups, userState } =
    let
        noPipelines =
            List.isEmpty (groups |> List.concatMap .pipelines)

        cliIcon : Maybe Hoverable -> Cli.Cli -> Html Message
        cliIcon hovered cli =
            Html.a
                [ href (Cli.downloadUrl cli)
                , attribute "aria-label" <| Cli.label cli
                , style <|
                    Styles.topCliIcon
                        { hovered =
                            hovered
                                == (Just <| Message.WelcomeCardCliIcon cli)
                        , cli = cli
                        }
                , id <| "top-cli-" ++ Cli.id cli
                , onMouseEnter <| Hover <| Just <| Message.WelcomeCardCliIcon cli
                , onMouseLeave <| Hover Nothing
                ]
                []
    in
    if noPipelines then
        Html.div
            [ id "welcome-card"
            , style Styles.welcomeCard
            ]
            [ Html.div
                [ style Styles.welcomeCardTitle ]
                [ Html.text Text.welcome ]
            , Html.div
                [ style Styles.welcomeCardBody ]
              <|
                [ Html.div
                    [ style
                        [ ( "display", "flex" )
                        , ( "align-items", "center" )
                        ]
                    ]
                  <|
                    [ Html.div
                        [ style [ ( "margin-right", "10px" ) ] ]
                        [ Html.text Text.cliInstructions ]
                    ]
                        ++ List.map (cliIcon hovered) Cli.clis
                , Html.div
                    []
                    [ Html.text Text.setPipelineInstructions ]
                ]
                    ++ loginInstruction userState
            , Html.pre
                [ style Styles.asciiArt ]
                [ Html.text Text.asciiArt ]
            ]

    else
        Html.text ""


loginInstruction : UserState.UserState -> List (Html Message)
loginInstruction userState =
    case userState of
        UserState.UserStateLoggedIn _ ->
            []

        _ ->
            [ Html.div
                [ id "login-instruction"
                , style [ ( "line-height", "42px" ) ]
                ]
                [ Html.text "login "
                , Html.a
                    [ href "/login"
                    , style [ ( "text-decoration", "underline" ) ]
                    ]
                    [ Html.text "here" ]
                ]
            ]


noResultsView : String -> Html Message
noResultsView query =
    let
        boldedQuery =
            Html.span [ class "monospace-bold" ] [ Html.text query ]
    in
    Html.div
        [ class "no-results"
        , style Styles.noResults
        ]
        [ Html.text "No results for "
        , boldedQuery
        , Html.text " matched your search."
        ]


turbulenceView : String -> Html Message
turbulenceView path =
    Html.div
        [ class "error-message" ]
        [ Html.div [ class "message" ]
            [ Html.img [ src path, class "seatbelt" ] []
            , Html.p [] [ Html.text "experiencing turbulence" ]
            , Html.p [ class "explanation" ] []
            ]
        ]


pipelinesView :
    { groups : List Group
    , substate : Models.SubState
    , hovered : Maybe Message.Hoverable
    , pipelineRunningKeyframes : String
    , query : String
    , userState : UserState.UserState
    , highDensity : Bool
    }
    -> List (Html Message)
pipelinesView { groups, substate, hovered, pipelineRunningKeyframes, query, userState, highDensity } =
    let
        filteredGroups =
            groups |> filter query |> List.sortWith Group.ordering

        groupsToDisplay =
            if List.all (String.startsWith "team:") (filterTerms query) then
                filteredGroups

            else
                filteredGroups |> List.filter (.pipelines >> List.isEmpty >> not)

        groupViews =
            if highDensity then
                groupsToDisplay
                    |> List.concatMap (Group.hdView pipelineRunningKeyframes)

            else
                groupsToDisplay
                    |> List.map
                        (Group.view
                            { dragState = substate.dragState
                            , dropState = substate.dropState
                            , now = substate.now
                            , hovered = hovered
                            , pipelineRunningKeyframes = pipelineRunningKeyframes
                            }
                        )
    in
    if List.isEmpty groupViews && not (String.isEmpty query) then
        [ noResultsView (toString query) ]

    else
        groupViews


filterTerms : String -> List String
filterTerms =
    replace All (regex "team:\\s*") (\_ -> "team:")
        >> replace All (regex "status:\\s*") (\_ -> "status:")
        >> String.words
        >> List.filter (not << String.isEmpty)


filter : String -> List Group -> List Group
filter =
    filterTerms >> flip (List.foldl filterGroupsByTerm)


filterPipelinesByTerm : String -> Group -> Group
filterPipelinesByTerm term ({ pipelines } as group) =
    let
        searchStatus =
            String.startsWith "status:" term

        statusSearchTerm =
            if searchStatus then
                String.dropLeft 7 term

            else
                term

        filterByStatus =
            fuzzySearch (.status >> PipelineStatus.show) statusSearchTerm pipelines
    in
    { group
        | pipelines =
            if searchStatus then
                filterByStatus

            else
                fuzzySearch .name term pipelines
    }


filterGroupsByTerm : String -> List Group -> List Group
filterGroupsByTerm term groups =
    let
        searchTeams =
            String.startsWith "team:" term

        teamSearchTerm =
            if searchTeams then
                String.dropLeft 5 term

            else
                term
    in
    if searchTeams then
        fuzzySearch .teamName teamSearchTerm groups

    else
        groups |> List.map (filterPipelinesByTerm term)


fuzzySearch : (a -> String) -> String -> List a -> List a
fuzzySearch map needle records =
    let
        negateSearch =
            String.startsWith "-" needle
    in
    if negateSearch then
        List.filter (not << Simple.Fuzzy.match needle << map) records

    else
        List.filter (Simple.Fuzzy.match needle << map) records<|MERGE_RESOLUTION|>--- conflicted
+++ resolved
@@ -332,25 +332,14 @@
 
 view : UserState -> Model -> Html Message
 view userState model =
-<<<<<<< HEAD
-    Html.div []
-        [ Html.div
-            [ style TopBar.Styles.pageIncludingTopBar, id "page-including-top-bar" ]
-            [ Html.map FromTopBar <| TopBar.view userState Nothing model
-            , Html.div [ id "page-below-top-bar", style TopBar.Styles.pageBelowTopBar ]
-                [ dashboardView model
-                ]
-            ]
-=======
     Html.div
         [ style TopBar.Styles.pageIncludingTopBar
         , id "page-including-top-bar"
         ]
-        [ TopBar.view userState TopBar.Model.None model
+        [ TopBar.view userState Nothing model
         , Html.div
             [ id "page-below-top-bar", style TopBar.Styles.pageBelowTopBar ]
             (dashboardView model)
->>>>>>> 6112ff3e
         ]
 
 
