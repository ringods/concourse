--- conflicted
+++ resolved
@@ -35,49 +35,11 @@
 		w.Header().Add("Cache-Control", "no-cache, no-store, must-revalidate")
 		w.Header().Add(ProtocolVersionHeader, CurrentProtocolVersion)
 
-<<<<<<< HEAD
-		if r.Header.Get("Connection") == "Upgrade" && r.Header.Get("Upgrade") == "websocket" {
-			var upgrader = websocket.Upgrader{
-				HandshakeTimeout: 5 * time.Second,
-			}
-			w.Header().Add(ProtocolVersionHeader, CurrentProtocolVersion)
-			conn, err := upgrader.Upgrade(w, r, w.Header())
-			if err != nil {
-				logger.Info("unable-to-upgrade-connection-for-websockets", lager.Data{"err": err})
-				return
-			}
-			defer conn.Close()
-			writer = WebsocketJSONWriter{conn}
-
-			events, err = build.Events(start)
-			if err != nil {
-				logger.Error("failed-to-get-build-events", err, lager.Data{"build-id": build.ID(), "start": start})
-				endMessage := websocket.FormatCloseMessage(
-					websocket.CloseInternalServerErr,
-					"failed-to-get-build-events",
-				)
-				conn.WriteMessage(websocket.CloseMessage, endMessage)
-				return
-			}
-		} else {
-			flusher = w.(http.Flusher)
-
-			w.Header().Add("Content-Type", "text/event-stream; charset=utf-8")
-			w.Header().Add("Cache-Control", "no-cache, no-store, must-revalidate")
-			w.Header().Add(ProtocolVersionHeader, CurrentProtocolVersion)
-
-			var responseWriter io.Writer = w
-
-			w.Header().Add("Vary", "Accept-Encoding")
-			if strings.Contains(r.Header.Get("Accept-Encoding"), "gzip") {
-				w.Header().Set("Content-Encoding", "gzip")
-=======
 		writer := eventWriter{
 			responseWriter:  w,
 			writeFlusher:    nil,
 			responseFlusher: w.(http.Flusher),
 		}
->>>>>>> 349fd9dd
 
 		w.Header().Add("Vary", "Accept-Encoding")
 		if strings.Contains(r.Header.Get("Accept-Encoding"), "gzip") {
@@ -90,21 +52,11 @@
 			writer.writeFlusher = gz
 		}
 
-<<<<<<< HEAD
-			var err error
-			events, err = build.Events(start)
-			if err != nil {
-				logger.Error("failed-to-get-build-events", err, lager.Data{"build-id": build.ID(), "start": start})
-				w.WriteHeader(http.StatusInternalServerError)
-				return
-			}
-=======
-		events, err := buildsDB.GetBuildEvents(buildID, start)
+		events, err := build.Events(start)
 		if err != nil {
-			logger.Error("failed-to-get-build-events", err, lager.Data{"build-id": buildID, "start": start})
+			logger.Error("failed-to-get-build-events", err, lager.Data{"build-id": build.ID(), "start": start})
 			w.WriteHeader(http.StatusInternalServerError)
 			return
->>>>>>> 349fd9dd
 		}
 
 		defer events.Close()
@@ -121,13 +73,8 @@
 						return
 					}
 				} else {
-<<<<<<< HEAD
-					logger.Error("failed-to-get-next-build-event", err, lager.Data{"build-id": build.ID(), "start": start})
-					writer.WriteError("failed-to-get-next-build-event")
-=======
 					logger.Error("failed-to-get-next-build-event", err)
 					return
->>>>>>> 349fd9dd
 				}
 
 				return
