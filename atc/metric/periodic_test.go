--- conflicted
+++ resolved
@@ -150,34 +150,20 @@
 		BeforeEach(func() {
 			gauge := &metric.Gauge{}
 			gauge.Set(123)
-<<<<<<< HEAD
-			monitor.TasksWaiting = *gauge
-=======
-
-			metric.TasksWaiting[labels] = gauge
->>>>>>> 4dd4ee3d
+			monitor.TasksWaiting[labels] = gauge
 		})
 		It("emits", func() {
 			Eventually(events).Should(
 				ContainElement(
-<<<<<<< HEAD
 					MatchFields(IgnoreExtras, Fields{
 						"Name":  Equal("tasks waiting"),
 						"Value": Equal(float64(123)),
+						"Attributes": Equal(map[string]string{
+							"teamId":     labels.TeamId,
+							"workerTags": labels.WorkerTags,
+							"platform":   labels.Platform,
+						}),
 					}),
-=======
-					ContainElement(
-						MatchFields(IgnoreExtras, Fields{
-							"Name":  Equal("tasks waiting"),
-							"Value": Equal(float64(123)),
-							"Attributes": Equal(map[string]string{
-								"teamId":     labels.TeamId,
-								"workerTags": labels.WorkerTags,
-								"platform":   labels.Platform,
-							}),
-						}),
-					),
->>>>>>> 4dd4ee3d
 				),
 			)
 		})
