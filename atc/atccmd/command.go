package atccmd

import (
	"context"
	"crypto/tls"
	"crypto/x509"
	"database/sql"
	"errors"
	"fmt"
	"io/ioutil"
	"net"
	"net/http"
	_ "net/http/pprof"
	"net/url"
	"os"
	"strings"
	"time"

	"code.cloudfoundry.org/clock"
	"code.cloudfoundry.org/lager"
	"code.cloudfoundry.org/lager/lagerctx"
	"github.com/concourse/concourse"
	"github.com/concourse/concourse/atc"
	"github.com/concourse/concourse/atc/api"
	"github.com/concourse/concourse/atc/api/accessor"
	"github.com/concourse/concourse/atc/api/auth"
	"github.com/concourse/concourse/atc/api/buildserver"
	"github.com/concourse/concourse/atc/api/containerserver"
	"github.com/concourse/concourse/atc/api/pipelineserver"
	"github.com/concourse/concourse/atc/api/policychecker"
	"github.com/concourse/concourse/atc/auditor"
	"github.com/concourse/concourse/atc/builds"
	"github.com/concourse/concourse/atc/component"
	"github.com/concourse/concourse/atc/compression"
	"github.com/concourse/concourse/atc/creds"
	"github.com/concourse/concourse/atc/creds/noop"
	"github.com/concourse/concourse/atc/db"
	"github.com/concourse/concourse/atc/db/encryption"
	"github.com/concourse/concourse/atc/db/lock"
	"github.com/concourse/concourse/atc/db/migration"
	"github.com/concourse/concourse/atc/engine"
	"github.com/concourse/concourse/atc/engine/builder"
	"github.com/concourse/concourse/atc/gc"
	"github.com/concourse/concourse/atc/lidar"
	"github.com/concourse/concourse/atc/metric"
	"github.com/concourse/concourse/atc/policy"
	"github.com/concourse/concourse/atc/resource"
	"github.com/concourse/concourse/atc/scheduler"
	"github.com/concourse/concourse/atc/scheduler/algorithm"
	"github.com/concourse/concourse/atc/syslog"
	"github.com/concourse/concourse/atc/worker"
	"github.com/concourse/concourse/atc/worker/image"
	"github.com/concourse/concourse/atc/wrappa"
	"github.com/concourse/concourse/skymarshal/dexserver"
	"github.com/concourse/concourse/skymarshal/legacyserver"
	"github.com/concourse/concourse/skymarshal/skycmd"
	"github.com/concourse/concourse/skymarshal/skyserver"
	"github.com/concourse/concourse/skymarshal/storage"
	"github.com/concourse/concourse/skymarshal/token"
	"github.com/concourse/concourse/tracing"
	"github.com/concourse/concourse/web"
	"github.com/concourse/flag"
	"github.com/concourse/retryhttp"
	"gopkg.in/square/go-jose.v2/jwt"

	"github.com/cppforlife/go-semi-semantic/version"
	"github.com/hashicorp/go-multierror"
	"github.com/jessevdk/go-flags"
	gocache "github.com/patrickmn/go-cache"
	"github.com/tedsuo/ifrit"
	"github.com/tedsuo/ifrit/grouper"
	"github.com/tedsuo/ifrit/http_server"
	"github.com/tedsuo/ifrit/sigmon"
	"golang.org/x/crypto/acme"
	"golang.org/x/crypto/acme/autocert"
	"golang.org/x/oauth2"
	"golang.org/x/time/rate"
	"gopkg.in/yaml.v2"

	// dynamically registered metric emitters
	_ "github.com/concourse/concourse/atc/metric/emitter"

	// dynamically registered policy checkers
	_ "github.com/concourse/concourse/atc/policy/opa"

	// dynamically registered credential managers
	_ "github.com/concourse/concourse/atc/creds/conjur"
	_ "github.com/concourse/concourse/atc/creds/credhub"
	_ "github.com/concourse/concourse/atc/creds/dummy"
	_ "github.com/concourse/concourse/atc/creds/kubernetes"
	_ "github.com/concourse/concourse/atc/creds/secretsmanager"
	_ "github.com/concourse/concourse/atc/creds/ssm"
	_ "github.com/concourse/concourse/atc/creds/vault"
)

const algorithmLimitRows = 100

var schedulerCache = gocache.New(10*time.Second, 10*time.Second)

var defaultDriverName = "postgres"
var retryingDriverName = "too-many-connections-retrying"

var flyClientID = "fly"
var flyClientSecret = "Zmx5"

var workerAvailabilityPollingInterval = 5 * time.Second
var workerStatusPublishInterval = 1 * time.Minute

type ATCCommand struct {
	RunCommand RunCommand `command:"run"`
	Migration  Migration  `command:"migrate"`
}

type RunCommand struct {
	Logger flag.Lager

	varSourcePool creds.VarSourcePool

	BindIP   flag.IP `long:"bind-ip"   default:"0.0.0.0" description:"IP address on which to listen for web traffic."`
	BindPort uint16  `long:"bind-port" default:"8080"    description:"Port on which to listen for HTTP traffic."`

	TLSBindPort uint16    `long:"tls-bind-port" description:"Port on which to listen for HTTPS traffic."`
	TLSCert     flag.File `long:"tls-cert"      description:"File containing an SSL certificate."`
	TLSKey      flag.File `long:"tls-key"       description:"File containing an RSA private key, used to encrypt HTTPS traffic."`

	LetsEncrypt struct {
		Enable  bool     `long:"enable-lets-encrypt"   description:"Automatically configure TLS certificates via Let's Encrypt/ACME."`
		ACMEURL flag.URL `long:"lets-encrypt-acme-url" description:"URL of the ACME CA directory endpoint." default:"https://acme-v02.api.letsencrypt.org/directory"`
	} `group:"Let's Encrypt Configuration"`

	ExternalURL flag.URL `long:"external-url" description:"URL used to reach any ATC from the outside world."`

	Postgres flag.PostgresConfig `group:"PostgreSQL Configuration" namespace:"postgres"`

	ConcurrentRequestLimits   map[wrappa.LimitedRoute]int `long:"concurrent-request-limit" description:"Limit the number of concurrent requests to an API endpoint (Example: ListAllJobs:5)"`
	APIMaxOpenConnections     int                         `long:"api-max-conns" description:"The maximum number of open connections for the api connection pool." default:"10"`
	BackendMaxOpenConnections int                         `long:"backend-max-conns" description:"The maximum number of open connections for the backend connection pool." default:"50"`

	CredentialManagement creds.CredentialManagementConfig `group:"Credential Management"`
	CredentialManagers   creds.Managers

	EncryptionKey    flag.Cipher `long:"encryption-key"     description:"A 16 or 32 length key used to encrypt sensitive information before storing it in the database."`
	OldEncryptionKey flag.Cipher `long:"old-encryption-key" description:"Encryption key previously used for encrypting sensitive information. If provided without a new key, data is encrypted. If provided with a new key, data is re-encrypted."`

	DebugBindIP   flag.IP `long:"debug-bind-ip"   default:"127.0.0.1" description:"IP address on which to listen for the pprof debugger endpoints."`
	DebugBindPort uint16  `long:"debug-bind-port" default:"8079"      description:"Port on which to listen for the pprof debugger endpoints."`

	InterceptIdleTimeout time.Duration `long:"intercept-idle-timeout" default:"0m" description:"Length of time for a intercepted session to be idle before terminating."`

	ComponentRunnerInterval time.Duration `long:"component-runner-interval" default:"10s" description:"Interval on which runners are kicked off for builds, locks, scans, and checks"`

	LidarScannerInterval time.Duration `long:"lidar-scanner-interval" default:"10s" description:"Interval on which the resource scanner will run to see if new checks need to be scheduled"`

	GlobalResourceCheckTimeout          time.Duration `long:"global-resource-check-timeout" default:"1h" description:"Time limit on checking for new versions of resources."`
	ResourceCheckingInterval            time.Duration `long:"resource-checking-interval" default:"1m" description:"Interval on which to check for new versions of resources."`
	ResourceWithWebhookCheckingInterval time.Duration `long:"resource-with-webhook-checking-interval" default:"1m" description:"Interval on which to check for new versions of resources that has webhook defined."`
	MaxChecksPerSecond                  int           `long:"max-checks-per-second" description:"Maximum number of checks that can be started per second. If not specified, this will be calculated as (# of resources)/(resource checking interval). -1 value will remove this maximum limit of checks per second."`

	ContainerPlacementStrategy        string        `long:"container-placement-strategy" default:"volume-locality" choice:"volume-locality" choice:"random" choice:"fewest-build-containers" choice:"limit-active-tasks" description:"Method by which a worker is selected during container placement."`
	MaxActiveTasksPerWorker           int           `long:"max-active-tasks-per-worker" default:"0" description:"Maximum allowed number of active build tasks per worker. Has effect only when used with limit-active-tasks placement strategy. 0 means no limit."`
	BaggageclaimResponseHeaderTimeout time.Duration `long:"baggageclaim-response-header-timeout" default:"1m" description:"How long to wait for Baggageclaim to send the response header."`
	StreamingArtifactsCompression     string        `long:"streaming-artifacts-compression" default:"gzip" choice:"gzip" choice:"zstd" description:"Compression algorithm for internal streaming."`

	GardenRequestTimeout time.Duration `long:"garden-request-timeout" default:"5m" description:"How long to wait for requests to Garden to complete. 0 means no timeout."`

	CLIArtifactsDir flag.Dir `long:"cli-artifacts-dir" description:"Directory containing downloadable CLI binaries."`

	Metrics struct {
		HostName            string            `long:"metrics-host-name" description:"Host string to attach to emitted metrics."`
		Attributes          map[string]string `long:"metrics-attribute" description:"A key-value attribute to attach to emitted metrics. Can be specified multiple times." value-name:"NAME:VALUE"`
		BufferSize          uint32            `long:"metrics-buffer-size" default:"1000" description:"The size of the buffer used in emitting event metrics."`
		CaptureErrorMetrics bool              `long:"capture-error-metrics" description:"Enable capturing of error log metrics"`
	} `group:"Metrics & Diagnostics"`

	Tracing tracing.Config `group:"Tracing" namespace:"tracing"`

	PolicyCheckers struct {
		Filter policy.Filter
	} `group:"Policy Checking"`

	Server struct {
		XFrameOptions string `long:"x-frame-options" default:"deny" description:"The value to set for X-Frame-Options."`
		ClusterName   string `long:"cluster-name" description:"A name for this Concourse cluster, to be displayed on the dashboard page."`
		ClientID      string `long:"client-id" default:"concourse-web" description:"Client ID to use for login flow"`
		ClientSecret  string `long:"client-secret" required:"true" description:"Client secret to use for login flow"`
	} `group:"Web Server"`

	LogDBQueries   bool `long:"log-db-queries" description:"Log database queries."`
	LogClusterName bool `long:"log-cluster-name" description:"Log cluster name."`

	GC struct {
		Interval time.Duration `long:"interval" default:"30s" description:"Interval on which to perform garbage collection."`

		OneOffBuildGracePeriod time.Duration `long:"one-off-grace-period" default:"5m" description:"Period after which one-off build containers will be garbage-collected."`
		MissingGracePeriod     time.Duration `long:"missing-grace-period" default:"5m" description:"Period after which to reap containers and volumes that were created but went missing from the worker."`
		HijackGracePeriod      time.Duration `long:"hijack-grace-period" default:"5m" description:"Period after which hijacked containers will be garbage collected"`
		FailedGracePeriod      time.Duration `long:"failed-grace-period" default:"120h" description:"Period after which failed containers will be garbage collected"`
		CheckRecyclePeriod     time.Duration `long:"check-recycle-period" default:"1m" description:"Period after which to reap checks that are completed."`
	} `group:"Garbage Collection" namespace:"gc"`

	BuildTrackerInterval time.Duration `long:"build-tracker-interval" default:"10s" description:"Interval on which to run build tracking."`

	TelemetryOptIn bool `long:"telemetry-opt-in" hidden:"true" description:"Enable anonymous concourse version reporting."`

	DefaultBuildLogsToRetain uint64 `long:"default-build-logs-to-retain" description:"Default build logs to retain, 0 means all"`
	MaxBuildLogsToRetain     uint64 `long:"max-build-logs-to-retain" description:"Maximum build logs to retain, 0 means not specified. Will override values configured in jobs"`

	DefaultDaysToRetainBuildLogs uint64 `long:"default-days-to-retain-build-logs" description:"Default days to retain build logs. 0 means unlimited"`
	MaxDaysToRetainBuildLogs     uint64 `long:"max-days-to-retain-build-logs" description:"Maximum days to retain build logs, 0 means not specified. Will override values configured in jobs"`

	JobSchedulingMaxInFlight uint64 `long:"job-scheduling-max-in-flight" default:"32" description:"Maximum number of jobs to be scheduling at the same time"`

	DefaultCpuLimit    *int    `long:"default-task-cpu-limit" description:"Default max number of cpu shares per task, 0 means unlimited"`
	DefaultMemoryLimit *string `long:"default-task-memory-limit" description:"Default maximum memory per task, 0 means unlimited"`

	Auditor struct {
		EnableBuildAuditLog     bool `long:"enable-build-auditing" description:"Enable auditing for all api requests connected to builds."`
		EnableContainerAuditLog bool `long:"enable-container-auditing" description:"Enable auditing for all api requests connected to containers."`
		EnableJobAuditLog       bool `long:"enable-job-auditing" description:"Enable auditing for all api requests connected to jobs."`
		EnablePipelineAuditLog  bool `long:"enable-pipeline-auditing" description:"Enable auditing for all api requests connected to pipelines."`
		EnableResourceAuditLog  bool `long:"enable-resource-auditing" description:"Enable auditing for all api requests connected to resources."`
		EnableSystemAuditLog    bool `long:"enable-system-auditing" description:"Enable auditing for all api requests connected to system transactions."`
		EnableTeamAuditLog      bool `long:"enable-team-auditing" description:"Enable auditing for all api requests connected to teams."`
		EnableWorkerAuditLog    bool `long:"enable-worker-auditing" description:"Enable auditing for all api requests connected to workers."`
		EnableVolumeAuditLog    bool `long:"enable-volume-auditing" description:"Enable auditing for all api requests connected to volumes."`
	}

	Syslog struct {
		Hostname      string        `long:"syslog-hostname" description:"Client hostname with which the build logs will be sent to the syslog server." default:"atc-syslog-drainer"`
		Address       string        `long:"syslog-address" description:"Remote syslog server address with port (Example: 0.0.0.0:514)."`
		Transport     string        `long:"syslog-transport" description:"Transport protocol for syslog messages (Currently supporting tcp, udp & tls)."`
		DrainInterval time.Duration `long:"syslog-drain-interval" description:"Interval over which checking is done for new build logs to send to syslog server (duration measurement units are s/m/h; eg. 30s/30m/1h)" default:"30s"`
		CACerts       []string      `long:"syslog-ca-cert"              description:"Paths to PEM-encoded CA cert files to use to verify the Syslog server SSL cert."`
	} ` group:"Syslog Drainer Configuration"`

	Auth struct {
		AuthFlags     skycmd.AuthFlags
		MainTeamFlags skycmd.AuthTeamFlags `group:"Authentication (Main Team)" namespace:"main-team"`
	} `group:"Authentication"`

	ConfigRBAC flag.File `long:"config-rbac" description:"Customize RBAC role-action mapping."`

	SystemClaimKey    string   `long:"system-claim-key" default:"aud" description:"The token claim key to use when matching system-claim-values"`
	SystemClaimValues []string `long:"system-claim-value" default:"concourse-worker" description:"Configure which token requests should be considered 'system' requests."`

	FeatureFlags struct {
		EnableGlobalResources                bool `long:"enable-global-resources" description:"Enable equivalent resources across pipelines and teams to share a single version history."`
		EnableRedactSecrets                  bool `long:"enable-redact-secrets" description:"Enable redacting secrets in build logs."`
		EnableBuildRerunWhenWorkerDisappears bool `long:"enable-rerun-when-worker-disappears" description:"Enable automatically build rerun when worker disappears or a network error occurs"`
		EnableAcrossStep                     bool `long:"enable-across-step" description:"Enable the experimental across step to be used in jobs. The API is subject to change."`
		EnablePipelineInstances              bool `long:"enable-pipeline-instances" description:"Enable pipeline instances"`
	} `group:"Feature Flags"`
}

type Migration struct {
	Postgres           flag.PostgresConfig `group:"PostgreSQL Configuration" namespace:"postgres"`
	EncryptionKey      flag.Cipher         `long:"encryption-key"     description:"A 16 or 32 length key used to encrypt sensitive information before storing it in the database."`
	OldEncryptionKey   flag.Cipher         `long:"old-encryption-key" description:"Encryption key previously used for encrypting sensitive information. If provided without a new key, data is decrypted. If provided with a new key, data is re-encrypted."`
	CurrentDBVersion   bool                `long:"current-db-version" description:"Print the current database version and exit"`
	SupportedDBVersion bool                `long:"supported-db-version" description:"Print the max supported database version and exit"`
	MigrateDBToVersion int                 `long:"migrate-db-to-version" description:"Migrate to the specified database version and exit"`
}

func (m *Migration) Execute(args []string) error {
	if m.CurrentDBVersion {
		return m.currentDBVersion()
	}
	if m.SupportedDBVersion {
		return m.supportedDBVersion()
	}
	if m.MigrateDBToVersion > 0 {
		return m.migrateDBToVersion()
	}
	if m.OldEncryptionKey.AEAD != nil {
		return m.rotateEncryptionKey()
	}
	return errors.New("must specify one of `--current-db-version`, `--supported-db-version`, `--migrate-db-to-version`, or `--old-encryption-key`")

}

func (cmd *Migration) currentDBVersion() error {
	helper := migration.NewOpenHelper(
		defaultDriverName,
		cmd.Postgres.ConnectionString(),
		nil,
		nil,
		nil,
	)

	version, err := helper.CurrentVersion()
	if err != nil {
		return err
	}

	fmt.Println(version)
	return nil
}

func (cmd *Migration) supportedDBVersion() error {
	helper := migration.NewOpenHelper(
		defaultDriverName,
		cmd.Postgres.ConnectionString(),
		nil,
		nil,
		nil,
	)

	version, err := helper.SupportedVersion()
	if err != nil {
		return err
	}

	fmt.Println(version)
	return nil
}

func (cmd *Migration) migrateDBToVersion() error {
	version := cmd.MigrateDBToVersion

	var newKey *encryption.Key
	var oldKey *encryption.Key

	if cmd.EncryptionKey.AEAD != nil {
		newKey = encryption.NewKey(cmd.EncryptionKey.AEAD)
	}
	if cmd.OldEncryptionKey.AEAD != nil {
		oldKey = encryption.NewKey(cmd.OldEncryptionKey.AEAD)
	}

	helper := migration.NewOpenHelper(
		defaultDriverName,
		cmd.Postgres.ConnectionString(),
		nil,
		newKey,
		oldKey,
	)

	err := helper.MigrateToVersion(version)
	if err != nil {
		return fmt.Errorf("Could not migrate to version: %d Reason: %s", version, err.Error())
	}

	fmt.Println("Successfully migrated to version:", version)
	return nil
}

func (cmd *Migration) rotateEncryptionKey() error {
	var newKey *encryption.Key
	var oldKey *encryption.Key

	if cmd.EncryptionKey.AEAD != nil {
		newKey = encryption.NewKey(cmd.EncryptionKey.AEAD)
	}
	if cmd.OldEncryptionKey.AEAD != nil {
		oldKey = encryption.NewKey(cmd.OldEncryptionKey.AEAD)
	}

	helper := migration.NewOpenHelper(
		defaultDriverName,
		cmd.Postgres.ConnectionString(),
		nil,
		newKey,
		oldKey,
	)

	version, err := helper.CurrentVersion()
	if err != nil {
		return err
	}

	return helper.MigrateToVersion(version)
}

func (cmd *ATCCommand) WireDynamicFlags(commandFlags *flags.Command) {
	cmd.RunCommand.WireDynamicFlags(commandFlags)
}

func (cmd *RunCommand) WireDynamicFlags(commandFlags *flags.Command) {
	var (
		metricsGroup      *flags.Group
		policyChecksGroup *flags.Group
		credsGroup        *flags.Group
		authGroup         *flags.Group
	)

	groups := commandFlags.Groups()
	for i := 0; i < len(groups); i++ {
		group := groups[i]

		if credsGroup == nil && group.ShortDescription == "Credential Management" {
			credsGroup = group
		}

		if metricsGroup == nil && group.ShortDescription == "Metrics & Diagnostics" {
			metricsGroup = group
		}

		if policyChecksGroup == nil && group.ShortDescription == "Policy Checking" {
			policyChecksGroup = group
		}

		if authGroup == nil && group.ShortDescription == "Authentication" {
			authGroup = group
		}

		if metricsGroup != nil && credsGroup != nil && authGroup != nil && policyChecksGroup != nil {
			break
		}

		groups = append(groups, group.Groups()...)
	}

	if metricsGroup == nil {
		panic("could not find Metrics & Diagnostics group for registering emitters")
	}

	if policyChecksGroup == nil {
		panic("could not find Policy Checking group for registering policy checkers")
	}

	if credsGroup == nil {
		panic("could not find Credential Management group for registering managers")
	}

	if authGroup == nil {
		panic("could not find Authentication group for registering connectors")
	}

	managerConfigs := make(creds.Managers)
	for name, p := range creds.ManagerFactories() {
		managerConfigs[name] = p.AddConfig(credsGroup)
	}
	cmd.CredentialManagers = managerConfigs

	metric.Metrics.WireEmitters(metricsGroup)

	policy.WireCheckers(policyChecksGroup)

	skycmd.WireConnectors(authGroup)
	skycmd.WireTeamConnectors(authGroup.Find("Authentication (Main Team)"))
}

func (cmd *RunCommand) Execute(args []string) error {
	runner, err := cmd.Runner(args)
	if err != nil {
		return err
	}

	return <-ifrit.Invoke(sigmon.New(runner)).Wait()
}

func (cmd *RunCommand) Runner(positionalArguments []string) (ifrit.Runner, error) {
	if cmd.ExternalURL.URL == nil {
		cmd.ExternalURL = cmd.DefaultURL()
	}

	if len(positionalArguments) != 0 {
		return nil, fmt.Errorf("unexpected positional arguments: %v", positionalArguments)
	}

	err := cmd.validate()
	if err != nil {
		return nil, err
	}

	logger, reconfigurableSink := cmd.Logger.Logger("atc")
	if cmd.LogClusterName {
		logger = logger.WithData(lager.Data{
			"cluster": cmd.Server.ClusterName,
		})
	}

	commandSession := logger.Session("cmd")
	startTime := time.Now()

	commandSession.Info("start")
	defer commandSession.Info("finish", lager.Data{
		"duration": time.Now().Sub(startTime),
	})

	atc.EnableGlobalResources = cmd.FeatureFlags.EnableGlobalResources
	atc.EnableRedactSecrets = cmd.FeatureFlags.EnableRedactSecrets
	atc.EnableBuildRerunWhenWorkerDisappears = cmd.FeatureFlags.EnableBuildRerunWhenWorkerDisappears
	atc.EnableAcrossStep = cmd.FeatureFlags.EnableAcrossStep
	atc.EnablePipelineInstances = cmd.FeatureFlags.EnablePipelineInstances

	//FIXME: These only need to run once for the entire binary. At the moment,
	//they rely on state of the command.
	db.SetupConnectionRetryingDriver(
		"postgres",
		cmd.Postgres.ConnectionString(),
		retryingDriverName,
	)

	// Register the sink that collects error metrics
	if cmd.Metrics.CaptureErrorMetrics {
		errorSinkCollector := metric.NewErrorSinkCollector(
			logger,
			metric.Metrics,
		)
		logger.RegisterSink(&errorSinkCollector)
	}

	err = cmd.Tracing.Prepare()
	if err != nil {
		return nil, err
	}

	http.HandleFunc("/debug/connections", func(w http.ResponseWriter, r *http.Request) {
		for _, stack := range db.GlobalConnectionTracker.Current() {
			fmt.Fprintln(w, stack)
		}
	})

	if err := cmd.configureMetrics(logger); err != nil {
		return nil, err
	}

	lockConn, err := cmd.constructLockConn(retryingDriverName)
	if err != nil {
		return nil, err
	}

	lockFactory := lock.NewLockFactory(lockConn, metric.LogLockAcquired, metric.LogLockReleased)

	apiConn, err := cmd.constructDBConn(retryingDriverName, logger, cmd.APIMaxOpenConnections, "api", lockFactory)
	if err != nil {
		return nil, err
	}

	backendConn, err := cmd.constructDBConn(retryingDriverName, logger, cmd.BackendMaxOpenConnections, "backend", lockFactory)
	if err != nil {
		return nil, err
	}

	gcConn, err := cmd.constructDBConn(retryingDriverName, logger, 5, "gc", lockFactory)
	if err != nil {
		return nil, err
	}

	storage, err := storage.NewPostgresStorage(logger, cmd.Postgres)
	if err != nil {
		return nil, err
	}

	secretManager, err := cmd.secretManager(logger)
	if err != nil {
		return nil, err
	}

	cmd.varSourcePool = creds.NewVarSourcePool(
		logger.Session("var-source-pool"),
		cmd.CredentialManagement,
		5*time.Minute,
		1*time.Minute,
		clock.NewClock(),
	)

	members, err := cmd.constructMembers(logger, reconfigurableSink, apiConn, backendConn, gcConn, storage, lockFactory, secretManager)
	if err != nil {
		return nil, err
	}

	members = append(members, grouper.Member{
		Name: "periodic-metrics",
		Runner: metric.PeriodicallyEmit(
			logger.Session("periodic-metrics"),
			metric.Metrics,
			10*time.Second,
		),
	})

	onReady := func() {
		logData := lager.Data{
			"http":  cmd.nonTLSBindAddr(),
			"debug": cmd.debugBindAddr(),
		}

		if cmd.isTLSEnabled() {
			logData["https"] = cmd.tlsBindAddr()
		}

		logger.Info("listening", logData)
	}

	onExit := func() {
		for _, closer := range []Closer{lockConn, apiConn, backendConn, gcConn, storage} {
			closer.Close()
		}

		cmd.varSourcePool.Close()
	}

	return run(grouper.NewParallel(os.Interrupt, members), onReady, onExit), nil
}

func (cmd *RunCommand) constructMembers(
	logger lager.Logger,
	reconfigurableSink *lager.ReconfigurableSink,
	apiConn db.Conn,
	backendConn db.Conn,
	gcConn db.Conn,
	storage storage.Storage,
	lockFactory lock.LockFactory,
	secretManager creds.Secrets,
) ([]grouper.Member, error) {
	if cmd.TelemetryOptIn {
		url := fmt.Sprintf("http://telemetry.concourse-ci.org/?version=%s", concourse.Version)
		go func() {
			_, err := http.Get(url)
			if err != nil {
				logger.Error("telemetry-version", err)
			}
		}()
	}

	policyChecker, err := policy.Initialize(logger, cmd.Server.ClusterName, concourse.Version, cmd.PolicyCheckers.Filter)
	if err != nil {
		return nil, err
	}

	apiMembers, err := cmd.constructAPIMembers(logger, reconfigurableSink, apiConn, storage, lockFactory, secretManager, policyChecker)
	if err != nil {
		return nil, err
	}

	backendComponents, err := cmd.backendComponents(logger, backendConn, lockFactory, secretManager, policyChecker)
	if err != nil {
		return nil, err
	}

	gcComponents, err := cmd.gcComponents(logger, gcConn, lockFactory)
	if err != nil {
		return nil, err
	}

	// use backendConn so that the Component objects created by the factory uses
	// the backend connection pool when reloading.
	componentFactory := db.NewComponentFactory(backendConn)
	bus := backendConn.Bus()

	members := apiMembers
	components := append(backendComponents, gcComponents...)
	for _, c := range components {
		dbComponent, err := componentFactory.CreateOrUpdate(c.Component)
		if err != nil {
			return nil, err
		}

		componentLogger := logger.Session(c.Component.Name)

		members = append(members, grouper.Member{
			Name: c.Component.Name,
			Runner: &component.Runner{
				Logger:    componentLogger,
				Interval:  cmd.ComponentRunnerInterval,
				Component: dbComponent,
				Bus:       bus,
				Schedulable: &component.Coordinator{
					Locker:    lockFactory,
					Component: dbComponent,
					Runnable:  c.Runnable,
				},
			},
		})

		if drainable, ok := c.Runnable.(component.Drainable); ok {
			members = append(members, grouper.Member{
				Name: c.Component.Name + "-drainer",
				Runner: drainRunner{
					logger:  componentLogger.Session("drain"),
					drainer: drainable,
				},
			})
		}
	}

	return members, nil
}

func (cmd *RunCommand) constructAPIMembers(
	logger lager.Logger,
	reconfigurableSink *lager.ReconfigurableSink,
	dbConn db.Conn,
	storage storage.Storage,
	lockFactory lock.LockFactory,
	secretManager creds.Secrets,
	policyChecker *policy.Checker,
) ([]grouper.Member, error) {

	httpClient, err := cmd.skyHttpClient()
	if err != nil {
		return nil, err
	}

	teamFactory := db.NewTeamFactory(dbConn, lockFactory)

	_, err = teamFactory.CreateDefaultTeamIfNotExists()
	if err != nil {
		return nil, err
	}

	err = cmd.configureAuthForDefaultTeam(teamFactory)
	if err != nil {
		return nil, err
	}

	userFactory := db.NewUserFactory(dbConn)

	resourceFactory := resource.NewResourceFactory()
	dbResourceCacheFactory := db.NewResourceCacheFactory(dbConn, lockFactory)
	fetchSourceFactory := worker.NewFetchSourceFactory(dbResourceCacheFactory)
	resourceFetcher := worker.NewFetcher(clock.NewClock(), lockFactory, fetchSourceFactory)
	dbResourceConfigFactory := db.NewResourceConfigFactory(dbConn, lockFactory)
	imageResourceFetcherFactory := image.NewImageResourceFetcherFactory(
		resourceFactory,
		dbResourceCacheFactory,
		dbResourceConfigFactory,
		resourceFetcher,
	)

	dbWorkerBaseResourceTypeFactory := db.NewWorkerBaseResourceTypeFactory(dbConn)
	dbWorkerTaskCacheFactory := db.NewWorkerTaskCacheFactory(dbConn)
	dbTaskCacheFactory := db.NewTaskCacheFactory(dbConn)
	dbVolumeRepository := db.NewVolumeRepository(dbConn)
	dbWorkerFactory := db.NewWorkerFactory(dbConn)
	workerVersion, err := workerVersion()
	if err != nil {
		return nil, err
	}

	compressionLib := compression.NewGzipCompression()
	workerProvider := worker.NewDBWorkerProvider(
		lockFactory,
		retryhttp.NewExponentialBackOffFactory(5*time.Minute),
		resourceFetcher,
		image.NewImageFactory(imageResourceFetcherFactory, compressionLib),
		dbResourceCacheFactory,
		dbResourceConfigFactory,
		dbWorkerBaseResourceTypeFactory,
		dbTaskCacheFactory,
		dbWorkerTaskCacheFactory,
		dbVolumeRepository,
		teamFactory,
		dbWorkerFactory,
		workerVersion,
		cmd.BaggageclaimResponseHeaderTimeout,
		cmd.GardenRequestTimeout,
		policyChecker,
	)

	pool := worker.NewPool(workerProvider)
	workerClient := worker.NewClient(pool, workerProvider, compressionLib, workerAvailabilityPollingInterval, workerStatusPublishInterval)

	credsManagers := cmd.CredentialManagers
	dbPipelineFactory := db.NewPipelineFactory(dbConn, lockFactory)
	dbJobFactory := db.NewJobFactory(dbConn, lockFactory)
	dbResourceFactory := db.NewResourceFactory(dbConn, lockFactory)
	dbContainerRepository := db.NewContainerRepository(dbConn)
	gcContainerDestroyer := gc.NewDestroyer(logger, dbContainerRepository, dbVolumeRepository)
	dbBuildFactory := db.NewBuildFactory(dbConn, lockFactory, cmd.GC.OneOffBuildGracePeriod, cmd.GC.FailedGracePeriod)
	dbCheckFactory := db.NewCheckFactory(dbConn, lockFactory, secretManager, cmd.varSourcePool, cmd.ResourceCheckingInterval, cmd.ResourceWithWebhookCheckingInterval, cmd.GlobalResourceCheckTimeout)
	dbAccessTokenFactory := db.NewAccessTokenFactory(dbConn)
	dbClock := db.NewClock()
	dbWall := db.NewWall(dbConn, &dbClock)

	tokenVerifier := cmd.constructTokenVerifier(dbAccessTokenFactory)

	teamsCacher := accessor.NewTeamsCacher(
		logger,
		dbConn.Bus(),
		teamFactory,
		time.Minute,
		time.Minute,
	)

	accessFactory := accessor.NewAccessFactory(
		tokenVerifier,
		teamsCacher,
		cmd.SystemClaimKey,
		cmd.SystemClaimValues,
	)

	middleware := token.NewMiddleware(cmd.Auth.AuthFlags.SecureCookies)

	apiHandler, err := cmd.constructAPIHandler(
		logger,
		reconfigurableSink,
		teamFactory,
		dbPipelineFactory,
		dbJobFactory,
		dbResourceFactory,
		dbWorkerFactory,
		dbVolumeRepository,
		dbContainerRepository,
		gcContainerDestroyer,
		dbBuildFactory,
		dbCheckFactory,
		dbResourceConfigFactory,
		userFactory,
		workerClient,
		secretManager,
		credsManagers,
		accessFactory,
		dbWall,
		policyChecker,
	)
	if err != nil {
		return nil, err
	}

	webHandler, err := cmd.constructWebHandler(logger)
	if err != nil {
		return nil, err
	}

	authHandler, err := cmd.constructAuthHandler(
		logger,
		storage,
		dbAccessTokenFactory,
		userFactory,
	)
	if err != nil {
		return nil, err
	}

	loginHandler, err := cmd.constructLoginHandler(
		logger,
		httpClient,
		middleware,
	)
	if err != nil {
		return nil, err
	}

	legacyHandler, err := cmd.constructLegacyHandler(
		logger,
	)
	if err != nil {
		return nil, err
	}

	var httpHandler, httpsHandler http.Handler
	if cmd.isTLSEnabled() {
		httpHandler = cmd.constructHTTPHandler(
			logger,

			tlsRedirectHandler{
				matchHostname: cmd.ExternalURL.URL.Hostname(),
				externalHost:  cmd.ExternalURL.URL.Host,
				baseHandler:   webHandler,
			},

			// note: intentionally not wrapping API; redirecting is more trouble than
			// it's worth.

			// we're mainly interested in having the web UI consistently https:// -
			// API requests will likely not respect the redirected https:// URI upon
			// the next request, plus the payload will have already been sent in
			// plaintext
			apiHandler,

			tlsRedirectHandler{
				matchHostname: cmd.ExternalURL.URL.Hostname(),
				externalHost:  cmd.ExternalURL.URL.Host,
				baseHandler:   authHandler,
			},
			tlsRedirectHandler{
				matchHostname: cmd.ExternalURL.URL.Hostname(),
				externalHost:  cmd.ExternalURL.URL.Host,
				baseHandler:   loginHandler,
			},
			tlsRedirectHandler{
				matchHostname: cmd.ExternalURL.URL.Hostname(),
				externalHost:  cmd.ExternalURL.URL.Host,
				baseHandler:   legacyHandler,
			},
			middleware,
		)

		httpsHandler = cmd.constructHTTPHandler(
			logger,
			webHandler,
			apiHandler,
			authHandler,
			loginHandler,
			legacyHandler,
			middleware,
		)
	} else {
		httpHandler = cmd.constructHTTPHandler(
			logger,
			webHandler,
			apiHandler,
			authHandler,
			loginHandler,
			legacyHandler,
			middleware,
		)
	}

	members := []grouper.Member{
		{Name: "debug", Runner: http_server.New(
			cmd.debugBindAddr(),
			http.DefaultServeMux,
		)},
		{Name: "web", Runner: http_server.New(
			cmd.nonTLSBindAddr(),
			httpHandler,
		)},
	}

	if httpsHandler != nil {
		tlsConfig, err := cmd.tlsConfig(logger, dbConn)
		if err != nil {
			return nil, err
		}
		members = append(members, grouper.Member{Name: "web-tls", Runner: http_server.NewTLSServer(
			cmd.tlsBindAddr(),
			httpsHandler,
			tlsConfig,
		)})
	}

	return members, nil
}

func (cmd *RunCommand) backendComponents(
	logger lager.Logger,
	dbConn db.Conn,
	lockFactory lock.LockFactory,
	secretManager creds.Secrets,
	policyChecker *policy.Checker,
) ([]RunnableComponent, error) {

	if cmd.Syslog.Address != "" && cmd.Syslog.Transport == "" {
		return nil, fmt.Errorf("syslog Drainer is misconfigured, cannot configure a drainer without a transport")
	}

	syslogDrainConfigured := true
	if cmd.Syslog.Address == "" {
		syslogDrainConfigured = false
	}

	teamFactory := db.NewTeamFactory(dbConn, lockFactory)

	resourceFactory := resource.NewResourceFactory()
	dbResourceCacheFactory := db.NewResourceCacheFactory(dbConn, lockFactory)
	fetchSourceFactory := worker.NewFetchSourceFactory(dbResourceCacheFactory)
	resourceFetcher := worker.NewFetcher(clock.NewClock(), lockFactory, fetchSourceFactory)
	dbResourceConfigFactory := db.NewResourceConfigFactory(dbConn, lockFactory)
	imageResourceFetcherFactory := image.NewImageResourceFetcherFactory(
		resourceFactory,
		dbResourceCacheFactory,
		dbResourceConfigFactory,
		resourceFetcher,
	)

	dbBuildFactory := db.NewBuildFactory(dbConn, lockFactory, cmd.GC.OneOffBuildGracePeriod, cmd.GC.FailedGracePeriod)
	dbCheckFactory := db.NewCheckFactory(dbConn, lockFactory, secretManager, cmd.varSourcePool, cmd.ResourceCheckingInterval, cmd.ResourceWithWebhookCheckingInterval, cmd.GlobalResourceCheckTimeout)
	dbPipelineFactory := db.NewPipelineFactory(dbConn, lockFactory)
	dbJobFactory := db.NewJobFactory(dbConn, lockFactory)
	dbPipelineLifecycle := db.NewPipelineLifecycle(dbConn, lockFactory)

	alg := algorithm.New(db.NewVersionsDB(dbConn, algorithmLimitRows, schedulerCache))

	dbWorkerBaseResourceTypeFactory := db.NewWorkerBaseResourceTypeFactory(dbConn)
	dbTaskCacheFactory := db.NewTaskCacheFactory(dbConn)
	dbWorkerTaskCacheFactory := db.NewWorkerTaskCacheFactory(dbConn)
	dbVolumeRepository := db.NewVolumeRepository(dbConn)
	dbWorkerFactory := db.NewWorkerFactory(dbConn)
	workerVersion, err := workerVersion()
	if err != nil {
		return nil, err
	}

	var compressionLib compression.Compression
	if cmd.StreamingArtifactsCompression == "zstd" {
		compressionLib = compression.NewZstdCompression()
	} else {
		compressionLib = compression.NewGzipCompression()
	}
	workerProvider := worker.NewDBWorkerProvider(
		lockFactory,
		retryhttp.NewExponentialBackOffFactory(5*time.Minute),
		resourceFetcher,
		image.NewImageFactory(imageResourceFetcherFactory, compressionLib),
		dbResourceCacheFactory,
		dbResourceConfigFactory,
		dbWorkerBaseResourceTypeFactory,
		dbTaskCacheFactory,
		dbWorkerTaskCacheFactory,
		dbVolumeRepository,
		teamFactory,
		dbWorkerFactory,
		workerVersion,
		cmd.BaggageclaimResponseHeaderTimeout,
		cmd.GardenRequestTimeout,
		policyChecker,
	)

	pool := worker.NewPool(workerProvider)
	workerClient := worker.NewClient(pool,
		workerProvider,
		compressionLib,
		workerAvailabilityPollingInterval,
		workerStatusPublishInterval)

	defaultLimits, err := cmd.parseDefaultLimits()
	if err != nil {
		return nil, err
	}

	buildContainerStrategy, err := cmd.chooseBuildContainerStrategy()
	if err != nil {
		return nil, err
	}

	rateLimiter := db.NewResourceCheckRateLimiter(
		rate.Limit(cmd.MaxChecksPerSecond),
		cmd.ResourceCheckingInterval,
		dbConn,
		time.Minute,
		clock.NewClock(),
	)

	engine := cmd.constructEngine(
		pool,
		workerClient,
		resourceFactory,
		teamFactory,
		dbBuildFactory,
		dbResourceCacheFactory,
		dbResourceConfigFactory,
		secretManager,
		defaultLimits,
		buildContainerStrategy,
		lockFactory,
		rateLimiter,
	)

	// In case that a user configures resource-checking-interval, but forgets to
	// configure resource-with-webhook-checking-interval, keep both checking-
	// intervals consistent. Even if both intervals are configured, there is no
	// reason webhooked resources take shorter checking interval than normal
	// resources.
	if cmd.ResourceWithWebhookCheckingInterval < cmd.ResourceCheckingInterval {
		logger.Info("update-resource-with-webhook-checking-interval",
			lager.Data{
				"oldValue": cmd.ResourceWithWebhookCheckingInterval,
				"newValue": cmd.ResourceCheckingInterval,
			})
		cmd.ResourceWithWebhookCheckingInterval = cmd.ResourceCheckingInterval
	}

	components := []RunnableComponent{
		{
			Component: atc.Component{
				Name:     atc.ComponentLidarScanner,
				Interval: cmd.LidarScannerInterval,
			},
			Runnable: lidar.NewScanner(dbCheckFactory),
		},
		{
			Component: atc.Component{
				Name:     atc.ComponentScheduler,
				Interval: 10 * time.Second,
			},
			Runnable: scheduler.NewRunner(
				logger.Session("scheduler"),
				dbJobFactory,
				&scheduler.Scheduler{
					Algorithm: alg,
					BuildStarter: scheduler.NewBuildStarter(
						builds.NewPlanner(
							atc.NewPlanFactory(time.Now().Unix()),
						),
						alg),
				},
				cmd.JobSchedulingMaxInFlight,
			),
		},
		{
			Component: atc.Component{
				Name:     atc.ComponentBuildTracker,
				Interval: cmd.BuildTrackerInterval,
			},
			Runnable: builds.NewTracker(dbBuildFactory, engine),
		},
		{
			Component: atc.Component{
				Name:     atc.ComponentBuildReaper,
				Interval: 30 * time.Second,
			},
			Runnable: gc.NewBuildLogCollector(
				dbPipelineFactory,
				dbPipelineLifecycle,
				500,
				gc.NewBuildLogRetentionCalculator(
					cmd.DefaultBuildLogsToRetain,
					cmd.MaxBuildLogsToRetain,
					cmd.DefaultDaysToRetainBuildLogs,
					cmd.MaxDaysToRetainBuildLogs,
				),
				syslogDrainConfigured,
			),
		},
	}

	if syslogDrainConfigured {
		components = append(components, RunnableComponent{
			Component: atc.Component{
				Name:     atc.ComponentSyslogDrainer,
				Interval: cmd.Syslog.DrainInterval,
			},
			Runnable: syslog.NewDrainer(
				cmd.Syslog.Transport,
				cmd.Syslog.Address,
				cmd.Syslog.Hostname,
				cmd.Syslog.CACerts,
				dbBuildFactory,
			),
		})
	}

	return components, err
}

func (cmd *RunCommand) gcComponents(
	logger lager.Logger,
	gcConn db.Conn,
	lockFactory lock.LockFactory,
) ([]RunnableComponent, error) {
	dbWorkerLifecycle := db.NewWorkerLifecycle(gcConn)
	dbResourceCacheLifecycle := db.NewResourceCacheLifecycle(gcConn)
	dbContainerRepository := db.NewContainerRepository(gcConn)
	dbArtifactLifecycle := db.NewArtifactLifecycle(gcConn)
	dbAccessTokenLifecycle := db.NewAccessTokenLifecycle(gcConn)
	resourceConfigCheckSessionLifecycle := db.NewResourceConfigCheckSessionLifecycle(gcConn)
	dbBuildFactory := db.NewBuildFactory(gcConn, lockFactory, cmd.GC.OneOffBuildGracePeriod, cmd.GC.FailedGracePeriod)
	dbResourceConfigFactory := db.NewResourceConfigFactory(gcConn, lockFactory)
	dbPipelineLifecycle := db.NewPipelineLifecycle(gcConn, lockFactory)

	dbVolumeRepository := db.NewVolumeRepository(gcConn)

	// set the 'unreferenced resource config' grace period to be the longer than
	// the check timeout, just to make sure it doesn't get removed out from under
	// a running check
	//
	// 5 minutes is arbitrary - this really shouldn't matter a whole lot, but
	// exposing a config specifically for it is a little risky, since you don't
	// want to set it too low.
	unreferencedConfigGracePeriod := cmd.GlobalResourceCheckTimeout + 5*time.Minute

	collectors := map[string]component.Runnable{
		atc.ComponentCollectorBuilds:            gc.NewBuildCollector(dbBuildFactory),
		atc.ComponentCollectorWorkers:           gc.NewWorkerCollector(dbWorkerLifecycle),
		atc.ComponentCollectorResourceConfigs:   gc.NewResourceConfigCollector(dbResourceConfigFactory, unreferencedConfigGracePeriod),
		atc.ComponentCollectorResourceCaches:    gc.NewResourceCacheCollector(dbResourceCacheLifecycle),
		atc.ComponentCollectorResourceCacheUses: gc.NewResourceCacheUseCollector(dbResourceCacheLifecycle),
		atc.ComponentCollectorArtifacts:         gc.NewArtifactCollector(dbArtifactLifecycle),
		atc.ComponentCollectorVolumes:           gc.NewVolumeCollector(dbVolumeRepository, cmd.GC.MissingGracePeriod),
		atc.ComponentCollectorContainers:        gc.NewContainerCollector(dbContainerRepository, cmd.GC.MissingGracePeriod, cmd.GC.HijackGracePeriod),
		atc.ComponentCollectorCheckSessions:     gc.NewResourceConfigCheckSessionCollector(resourceConfigCheckSessionLifecycle),
		atc.ComponentCollectorPipelines:         gc.NewPipelineCollector(dbPipelineLifecycle),
		atc.ComponentCollectorAccessTokens:      gc.NewAccessTokensCollector(dbAccessTokenLifecycle, jwt.DefaultLeeway),
	}

	var components []RunnableComponent
	for collectorName, collector := range collectors {
		components = append(components, RunnableComponent{
			Component: atc.Component{
				Name:     collectorName,
				Interval: cmd.GC.Interval,
			},
			Runnable: collector,
		})
	}

	return components, nil
}

func (cmd *RunCommand) validateCustomRoles() error {
	path := cmd.ConfigRBAC.Path()
	if path == "" {
		return nil
	}

	content, err := ioutil.ReadFile(path)
	if err != nil {
		return fmt.Errorf("failed to open RBAC config file (%s): %w", cmd.ConfigRBAC, err)
	}

	var data map[string][]string
	if err = yaml.Unmarshal(content, &data); err != nil {
		return fmt.Errorf("failed to parse RBAC config file (%s): %w", cmd.ConfigRBAC, err)
	}

	allKnownRoles := map[string]bool{}
	for _, roleName := range accessor.DefaultRoles {
		allKnownRoles[roleName] = true
	}

	for role, actions := range data {
		if _, ok := allKnownRoles[role]; !ok {
			return fmt.Errorf("failed to customize roles: %w", fmt.Errorf("unknown role %s", role))
		}

		for _, action := range actions {
			if _, ok := accessor.DefaultRoles[action]; !ok {
				return fmt.Errorf("failed to customize roles: %w", fmt.Errorf("unknown action %s", action))
			}
		}
	}

	return nil
}

func (cmd *RunCommand) parseCustomRoles() (map[string]string, error) {
	mapping := map[string]string{}

	path := cmd.ConfigRBAC.Path()
	if path == "" {
		return mapping, nil
	}

	content, err := ioutil.ReadFile(path)
	if err != nil {
		return nil, err
	}

	var data map[string][]string
	if err = yaml.Unmarshal(content, &data); err != nil {
		return nil, err
	}

	for role, actions := range data {
		for _, action := range actions {
			mapping[action] = role
		}
	}

	return mapping, nil
}

func workerVersion() (version.Version, error) {
	return version.NewVersionFromString(concourse.WorkerVersion)
}

func (cmd *RunCommand) secretManager(logger lager.Logger) (creds.Secrets, error) {
	var secretsFactory creds.SecretsFactory = noop.NewNoopFactory()
	for name, manager := range cmd.CredentialManagers {
		if !manager.IsConfigured() {
			continue
		}

		credsLogger := logger.Session("credential-manager", lager.Data{
			"name": name,
		})

		credsLogger.Info("configured credentials manager")

		err := manager.Init(credsLogger)
		if err != nil {
			return nil, err
		}

		err = manager.Validate()
		if err != nil {
			return nil, fmt.Errorf("credential manager '%s' misconfigured: %s", name, err)
		}

		secretsFactory, err = manager.NewSecretsFactory(credsLogger)
		if err != nil {
			return nil, err
		}

		break
	}

	return cmd.CredentialManagement.NewSecrets(secretsFactory), nil
}

func (cmd *RunCommand) newKey() *encryption.Key {
	var newKey *encryption.Key
	if cmd.EncryptionKey.AEAD != nil {
		newKey = encryption.NewKey(cmd.EncryptionKey.AEAD)
	}
	return newKey
}

func (cmd *RunCommand) oldKey() *encryption.Key {
	var oldKey *encryption.Key
	if cmd.OldEncryptionKey.AEAD != nil {
		oldKey = encryption.NewKey(cmd.OldEncryptionKey.AEAD)
	}
	return oldKey
}

func (cmd *RunCommand) constructWebHandler(logger lager.Logger) (http.Handler, error) {
	webHandler, err := web.NewHandler(logger)
	if err != nil {
		return nil, err
	}
	return metric.WrapHandler(logger, metric.Metrics, "web", webHandler), nil
}

func (cmd *RunCommand) skyHttpClient() (*http.Client, error) {
	httpClient := http.DefaultClient

	if cmd.isTLSEnabled() {
		certpool, err := x509.SystemCertPool()
		if err != nil {
			return nil, err
		}

		if !cmd.LetsEncrypt.Enable {
			cert, err := tls.LoadX509KeyPair(string(cmd.TLSCert), string(cmd.TLSKey))
			if err != nil {
				return nil, err
			}

			x509Cert, err := x509.ParseCertificate(cert.Certificate[0])
			if err != nil {
				return nil, err
			}

			certpool.AddCert(x509Cert)
		}

		httpClient.Transport = &http.Transport{
			TLSClientConfig: &tls.Config{
				RootCAs: certpool,
			},
		}
	} else {
		httpClient.Transport = http.DefaultTransport
	}

	httpClient.Transport = mitmRoundTripper{
		RoundTripper: httpClient.Transport,

		SourceHost: cmd.ExternalURL.URL.Host,
		TargetURL:  cmd.DefaultURL().URL,
	}

	return httpClient, nil
}

type mitmRoundTripper struct {
	http.RoundTripper

	SourceHost string
	TargetURL  *url.URL
}

func (tripper mitmRoundTripper) RoundTrip(req *http.Request) (*http.Response, error) {
	if req.URL.Host == tripper.SourceHost {
		req.URL.Scheme = tripper.TargetURL.Scheme
		req.URL.Host = tripper.TargetURL.Host
	}

	return tripper.RoundTripper.RoundTrip(req)
}

func (cmd *RunCommand) tlsConfig(logger lager.Logger, dbConn db.Conn) (*tls.Config, error) {
	var tlsConfig *tls.Config
	tlsConfig = atc.DefaultTLSConfig()

	if cmd.isTLSEnabled() {
		tlsLogger := logger.Session("tls-enabled")
		if cmd.LetsEncrypt.Enable {
			tlsLogger.Debug("using-autocert-manager")

			cache, err := newDbCache(dbConn)
			if err != nil {
				return nil, err
			}
			m := autocert.Manager{
				Prompt:     autocert.AcceptTOS,
				Cache:      cache,
				HostPolicy: autocert.HostWhitelist(cmd.ExternalURL.URL.Hostname()),
				Client:     &acme.Client{DirectoryURL: cmd.LetsEncrypt.ACMEURL.String()},
			}
			tlsConfig.NextProtos = append(tlsConfig.NextProtos, acme.ALPNProto)
			tlsConfig.GetCertificate = m.GetCertificate
		} else {
			tlsLogger.Debug("loading-tls-certs")
			cert, err := tls.LoadX509KeyPair(string(cmd.TLSCert), string(cmd.TLSKey))
			if err != nil {
				return nil, err
			}
			tlsConfig.Certificates = []tls.Certificate{cert}
		}
	}
	return tlsConfig, nil
}

func (cmd *RunCommand) parseDefaultLimits() (atc.ContainerLimits, error) {
	return atc.ParseContainerLimits(map[string]interface{}{
		"cpu":    cmd.DefaultCpuLimit,
		"memory": cmd.DefaultMemoryLimit,
	})
}

func (cmd *RunCommand) defaultBindIP() net.IP {
	URL := cmd.BindIP.String()
	if URL == "0.0.0.0" {
		URL = "127.0.0.1"
	}

	return net.ParseIP(URL)
}

func (cmd *RunCommand) DefaultURL() flag.URL {
	return flag.URL{
		URL: &url.URL{
			Scheme: "http",
			Host:   fmt.Sprintf("%s:%d", cmd.defaultBindIP().String(), cmd.BindPort),
		},
	}
}

func run(runner ifrit.Runner, onReady func(), onExit func()) ifrit.Runner {
	return ifrit.RunFunc(func(signals <-chan os.Signal, ready chan<- struct{}) error {
		process := ifrit.Background(runner)

		subExited := process.Wait()
		subReady := process.Ready()

		for {
			select {
			case <-subReady:
				onReady()
				close(ready)
				subReady = nil
			case err := <-subExited:
				onExit()
				return err
			case sig := <-signals:
				process.Signal(sig)
			}
		}
	})
}

func (cmd *RunCommand) validate() error {
	var errs *multierror.Error

	switch {
	case cmd.TLSBindPort == 0:
		if cmd.TLSCert != "" || cmd.TLSKey != "" || cmd.LetsEncrypt.Enable {
			errs = multierror.Append(
				errs,
				errors.New("must specify --tls-bind-port to use TLS"),
			)
		}
	case cmd.LetsEncrypt.Enable:
		if cmd.TLSCert != "" || cmd.TLSKey != "" {
			errs = multierror.Append(
				errs,
				errors.New("cannot specify --enable-lets-encrypt if --tls-cert or --tls-key are set"),
			)
		}
	case cmd.TLSCert != "" && cmd.TLSKey != "":
		if cmd.ExternalURL.URL.Scheme != "https" {
			errs = multierror.Append(
				errs,
				errors.New("must specify HTTPS external-url to use TLS"),
			)
		}
	default:
		errs = multierror.Append(
			errs,
			errors.New("must specify --tls-cert and --tls-key, or --enable-lets-encrypt to use TLS"),
		)
	}

	if err := cmd.validateCustomRoles(); err != nil {
		errs = multierror.Append(errs, err)
	}

	return errs.ErrorOrNil()
}

func (cmd *RunCommand) nonTLSBindAddr() string {
	return fmt.Sprintf("%s:%d", cmd.BindIP, cmd.BindPort)
}

func (cmd *RunCommand) tlsBindAddr() string {
	return fmt.Sprintf("%s:%d", cmd.BindIP, cmd.TLSBindPort)
}

func (cmd *RunCommand) debugBindAddr() string {
	return fmt.Sprintf("%s:%d", cmd.DebugBindIP, cmd.DebugBindPort)
}

func (cmd *RunCommand) configureMetrics(logger lager.Logger) error {
	host := cmd.Metrics.HostName
	if host == "" {
		host, _ = os.Hostname()
	}

	return metric.Metrics.Initialize(logger.Session("metrics"), host, cmd.Metrics.Attributes, cmd.Metrics.BufferSize)
}

func (cmd *RunCommand) constructDBConn(
	driverName string,
	logger lager.Logger,
	maxConn int,
	connectionName string,
	lockFactory lock.LockFactory,
) (db.Conn, error) {
	dbConn, err := db.Open(logger.Session("db"), driverName, cmd.Postgres.ConnectionString(), cmd.newKey(), cmd.oldKey(), connectionName, lockFactory)
	if err != nil {
		return nil, fmt.Errorf("failed to migrate database: %s", err)
	}

	// Instrument with Metrics
	dbConn = metric.CountQueries(dbConn)
	metric.Metrics.Databases = append(metric.Metrics.Databases, dbConn)

	// Instrument with Logging
	if cmd.LogDBQueries {
		dbConn = db.Log(logger.Session("log-conn"), dbConn)
	}

	// Prepare
	dbConn.SetMaxOpenConns(maxConn)
	dbConn.SetMaxIdleConns(maxConn / 2)

	return dbConn, nil
}

type Closer interface {
	Close() error
}

func (cmd *RunCommand) constructLockConn(driverName string) (*sql.DB, error) {
	dbConn, err := sql.Open(driverName, cmd.Postgres.ConnectionString())
	if err != nil {
		return nil, err
	}

	dbConn.SetMaxOpenConns(1)
	dbConn.SetMaxIdleConns(1)
	dbConn.SetConnMaxLifetime(0)

	return dbConn, nil
}

func (cmd *RunCommand) chooseBuildContainerStrategy() (worker.ContainerPlacementStrategy, error) {
	var strategy worker.ContainerPlacementStrategy
	if cmd.ContainerPlacementStrategy != "limit-active-tasks" && cmd.MaxActiveTasksPerWorker != 0 {
		return nil, errors.New("max-active-tasks-per-worker has only effect with limit-active-tasks strategy")
	}
	if cmd.MaxActiveTasksPerWorker < 0 {
		return nil, errors.New("max-active-tasks-per-worker must be greater or equal than 0")
	}
	switch cmd.ContainerPlacementStrategy {
	case "random":
		strategy = worker.NewRandomPlacementStrategy()
	case "fewest-build-containers":
		strategy = worker.NewFewestBuildContainersPlacementStrategy()
	case "limit-active-tasks":
		strategy = worker.NewLimitActiveTasksPlacementStrategy(cmd.MaxActiveTasksPerWorker)
	default:
		strategy = worker.NewVolumeLocalityPlacementStrategy()
	}

	return strategy, nil
}

func (cmd *RunCommand) configureAuthForDefaultTeam(teamFactory db.TeamFactory) error {
	team, found, err := teamFactory.FindTeam(atc.DefaultTeamName)
	if err != nil {
		return err
	}

	if !found {
		return errors.New("default team not found")
	}

	auth, err := cmd.Auth.MainTeamFlags.Format()
	if err != nil {
		return fmt.Errorf("default team auth not configured: %v", err)
	}

	err = team.UpdateProviderAuth(auth)
	if err != nil {
		return err
	}

	return nil
}

func (cmd *RunCommand) constructEngine(
	workerPool worker.Pool,
	workerClient worker.Client,
	resourceFactory resource.ResourceFactory,
	teamFactory db.TeamFactory,
	buildFactory db.BuildFactory,
	resourceCacheFactory db.ResourceCacheFactory,
	resourceConfigFactory db.ResourceConfigFactory,
	secretManager creds.Secrets,
	defaultLimits atc.ContainerLimits,
	strategy worker.ContainerPlacementStrategy,
	lockFactory lock.LockFactory,
	rateLimiter builder.RateLimiter,
) engine.Engine {

	stepFactory := builder.NewStepFactory(
		workerPool,
		workerClient,
		resourceFactory,
		teamFactory,
		buildFactory,
		resourceCacheFactory,
		resourceConfigFactory,
		defaultLimits,
		strategy,
		lockFactory,
	)

	stepBuilder := builder.NewStepBuilder(
		stepFactory,
		cmd.ExternalURL.String(),
<<<<<<< HEAD
=======
		secretManager,
		cmd.varSourcePool,
		rateLimiter,
>>>>>>> 37c4aebf
	)

	return engine.NewEngine(stepBuilder, secretManager, cmd.varSourcePool)
}

func (cmd *RunCommand) constructHTTPHandler(
	logger lager.Logger,
	webHandler http.Handler,
	apiHandler http.Handler,
	authHandler http.Handler,
	loginHandler http.Handler,
	legacyHandler http.Handler,
	middleware token.Middleware,
) http.Handler {

	csrfHandler := auth.CSRFValidationHandler(
		apiHandler,
		middleware,
	)

	webMux := http.NewServeMux()
	webMux.Handle("/api/v1/", csrfHandler)
	webMux.Handle("/sky/issuer/", authHandler)
	webMux.Handle("/sky/", loginHandler)
	webMux.Handle("/auth/", legacyHandler)
	webMux.Handle("/login", legacyHandler)
	webMux.Handle("/logout", legacyHandler)
	webMux.Handle("/", webHandler)

	httpHandler := wrappa.LoggerHandler{
		Logger: logger,

		Handler: wrappa.SecurityHandler{
			XFrameOptions: cmd.Server.XFrameOptions,

			// proxy Authorization header to/from auth cookie,
			// to support auth from JS (EventSource) and custom JWT auth
			Handler: auth.WebAuthHandler{
				Handler:    webMux,
				Middleware: middleware,
			},
		},
	}

	return httpHandler
}

func (cmd *RunCommand) constructLegacyHandler(
	logger lager.Logger,
) (http.Handler, error) {
	return legacyserver.NewLegacyServer(&legacyserver.LegacyConfig{
		Logger: logger.Session("legacy"),
	})
}

func (cmd *RunCommand) constructAuthHandler(
	logger lager.Logger,
	storage storage.Storage,
	accessTokenFactory db.AccessTokenFactory,
	userFactory db.UserFactory,
) (http.Handler, error) {

	issuerPath, _ := url.Parse("/sky/issuer")
	redirectPath, _ := url.Parse("/sky/callback")

	issuerURL := cmd.ExternalURL.URL.ResolveReference(issuerPath)
	redirectURL := cmd.ExternalURL.URL.ResolveReference(redirectPath)

	// Add public fly client
	cmd.Auth.AuthFlags.Clients[flyClientID] = flyClientSecret

	dexServer, err := dexserver.NewDexServer(&dexserver.DexConfig{
		Logger:      logger.Session("dex"),
		Users:       cmd.Auth.AuthFlags.LocalUsers,
		Clients:     cmd.Auth.AuthFlags.Clients,
		Expiration:  cmd.Auth.AuthFlags.Expiration,
		IssuerURL:   issuerURL.String(),
		RedirectURL: redirectURL.String(),
		WebHostURL:  "/sky/issuer",
		SigningKey:  cmd.Auth.AuthFlags.SigningKey.PrivateKey,
		Storage:     storage,
	})
	if err != nil {
		return nil, err
	}

	return token.StoreAccessToken(
		logger.Session("dex-server"),
		dexServer,
		token.Factory{},
		token.NewClaimsParser(),
		accessTokenFactory,
		userFactory,
	), nil
}

func (cmd *RunCommand) constructLoginHandler(
	logger lager.Logger,
	httpClient *http.Client,
	middleware token.Middleware,
) (http.Handler, error) {

	authPath, _ := url.Parse("/sky/issuer/auth")
	tokenPath, _ := url.Parse("/sky/issuer/token")
	redirectPath, _ := url.Parse("/sky/callback")

	authURL := cmd.ExternalURL.URL.ResolveReference(authPath)
	tokenURL := cmd.ExternalURL.URL.ResolveReference(tokenPath)
	redirectURL := cmd.ExternalURL.URL.ResolveReference(redirectPath)

	endpoint := oauth2.Endpoint{
		AuthURL:   authURL.String(),
		TokenURL:  tokenURL.String(),
		AuthStyle: oauth2.AuthStyleInHeader,
	}

	oauth2Config := &oauth2.Config{
		Endpoint:     endpoint,
		ClientID:     cmd.Server.ClientID,
		ClientSecret: cmd.Server.ClientSecret,
		RedirectURL:  redirectURL.String(),
		Scopes:       []string{"openid", "profile", "email", "federated:id", "groups"},
	}

	skyServer, err := skyserver.NewSkyServer(&skyserver.SkyConfig{
		Logger:          logger.Session("sky"),
		TokenMiddleware: middleware,
		TokenParser:     token.Factory{},
		OAuthConfig:     oauth2Config,
		HTTPClient:      httpClient,
	})
	if err != nil {
		return nil, err
	}

	return skyserver.NewSkyHandler(skyServer), nil
}

func (cmd *RunCommand) constructTokenVerifier(accessTokenFactory db.AccessTokenFactory) accessor.TokenVerifier {

	validClients := []string{flyClientID}
	for clientId := range cmd.Auth.AuthFlags.Clients {
		validClients = append(validClients, clientId)
	}

	MiB := 1024 * 1024
	claimsCacher := accessor.NewClaimsCacher(accessTokenFactory, 1*MiB)

	return accessor.NewVerifier(claimsCacher, validClients)
}

func (cmd *RunCommand) constructAPIHandler(
	logger lager.Logger,
	reconfigurableSink *lager.ReconfigurableSink,
	teamFactory db.TeamFactory,
	dbPipelineFactory db.PipelineFactory,
	dbJobFactory db.JobFactory,
	dbResourceFactory db.ResourceFactory,
	dbWorkerFactory db.WorkerFactory,
	dbVolumeRepository db.VolumeRepository,
	dbContainerRepository db.ContainerRepository,
	gcContainerDestroyer gc.Destroyer,
	dbBuildFactory db.BuildFactory,
	dbCheckFactory db.CheckFactory,
	resourceConfigFactory db.ResourceConfigFactory,
	dbUserFactory db.UserFactory,
	workerClient worker.Client,
	secretManager creds.Secrets,
	credsManagers creds.Managers,
	accessFactory accessor.AccessFactory,
	dbWall db.Wall,
	policyChecker *policy.Checker,
) (http.Handler, error) {

	checkPipelineAccessHandlerFactory := auth.NewCheckPipelineAccessHandlerFactory(teamFactory)
	checkBuildReadAccessHandlerFactory := auth.NewCheckBuildReadAccessHandlerFactory(dbBuildFactory)
	checkBuildWriteAccessHandlerFactory := auth.NewCheckBuildWriteAccessHandlerFactory(dbBuildFactory)
	checkWorkerTeamAccessHandlerFactory := auth.NewCheckWorkerTeamAccessHandlerFactory(dbWorkerFactory)

	rejectArchivedHandlerFactory := pipelineserver.NewRejectArchivedHandlerFactory(teamFactory)

	aud := auditor.NewAuditor(
		cmd.Auditor.EnableBuildAuditLog,
		cmd.Auditor.EnableContainerAuditLog,
		cmd.Auditor.EnableJobAuditLog,
		cmd.Auditor.EnablePipelineAuditLog,
		cmd.Auditor.EnableResourceAuditLog,
		cmd.Auditor.EnableSystemAuditLog,
		cmd.Auditor.EnableTeamAuditLog,
		cmd.Auditor.EnableWorkerAuditLog,
		cmd.Auditor.EnableVolumeAuditLog,
		logger,
	)

	customRoles, err := cmd.parseCustomRoles()
	if err != nil {
		return nil, err
	}

	apiWrapper := wrappa.MultiWrappa{
		wrappa.NewConcurrentRequestLimitsWrappa(
			logger,
			wrappa.NewConcurrentRequestPolicy(cmd.ConcurrentRequestLimits),
		),
		wrappa.NewAPIMetricsWrappa(logger),
		wrappa.NewPolicyCheckWrappa(logger, policychecker.NewApiPolicyChecker(policyChecker)),
		wrappa.NewAPIAuthWrappa(
			checkPipelineAccessHandlerFactory,
			checkBuildReadAccessHandlerFactory,
			checkBuildWriteAccessHandlerFactory,
			checkWorkerTeamAccessHandlerFactory,
		),
		wrappa.NewRejectArchivedWrappa(rejectArchivedHandlerFactory),
		wrappa.NewConcourseVersionWrappa(concourse.Version),
		wrappa.NewAccessorWrappa(
			logger,
			accessFactory,
			aud,
			customRoles,
		),
		wrappa.NewCompressionWrappa(logger),
	}

	return api.NewHandler(
		logger,
		cmd.ExternalURL.String(),
		cmd.Server.ClusterName,
		apiWrapper,

		teamFactory,
		dbPipelineFactory,
		dbJobFactory,
		dbResourceFactory,
		dbWorkerFactory,
		dbVolumeRepository,
		dbContainerRepository,
		gcContainerDestroyer,
		dbBuildFactory,
		dbCheckFactory,
		resourceConfigFactory,
		dbUserFactory,

		buildserver.NewEventHandler,

		workerClient,

		reconfigurableSink,

		cmd.isTLSEnabled(),

		cmd.CLIArtifactsDir.Path(),
		concourse.Version,
		concourse.WorkerVersion,
		secretManager,
		cmd.varSourcePool,
		credsManagers,
		containerserver.NewInterceptTimeoutFactory(cmd.InterceptIdleTimeout),
		time.Minute,
		dbWall,
		clock.NewClock(),
	)
}

type tlsRedirectHandler struct {
	matchHostname string
	externalHost  string
	baseHandler   http.Handler
}

func (h tlsRedirectHandler) ServeHTTP(w http.ResponseWriter, r *http.Request) {
	if strings.HasPrefix(r.Host, h.matchHostname) && (r.Method == "GET" || r.Method == "HEAD") {
		u := url.URL{
			Scheme:   "https",
			Host:     h.externalHost,
			Path:     r.URL.Path,
			RawQuery: r.URL.RawQuery,
		}

		http.Redirect(w, r, u.String(), http.StatusMovedPermanently)
	} else {
		h.baseHandler.ServeHTTP(w, r)
	}
}

func (cmd *RunCommand) isTLSEnabled() bool {
	return cmd.TLSBindPort != 0
}

type drainRunner struct {
	logger  lager.Logger
	drainer component.Drainable
}

func (runner drainRunner) Run(signals <-chan os.Signal, ready chan<- struct{}) error {
	close(ready)
	<-signals
	runner.drainer.Drain(lagerctx.NewContext(context.Background(), runner.logger))
	return nil
}

type RunnableComponent struct {
	atc.Component
	component.Runnable
}<|MERGE_RESOLUTION|>--- conflicted
+++ resolved
@@ -1625,12 +1625,7 @@
 	stepBuilder := builder.NewStepBuilder(
 		stepFactory,
 		cmd.ExternalURL.String(),
-<<<<<<< HEAD
-=======
-		secretManager,
-		cmd.varSourcePool,
 		rateLimiter,
->>>>>>> 37c4aebf
 	)
 
 	return engine.NewEngine(stepBuilder, secretManager, cmd.varSourcePool)
