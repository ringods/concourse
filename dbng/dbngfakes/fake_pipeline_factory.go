// Code generated by counterfeiter. DO NOT EDIT.
package dbngfakes

import (
	"sync"

	"github.com/concourse/atc/dbng"
)

type FakePipelineFactory struct {
	PublicPipelinesStub        func() ([]dbng.Pipeline, error)
	publicPipelinesMutex       sync.RWMutex
	publicPipelinesArgsForCall []struct{}
	publicPipelinesReturns     struct {
		result1 []dbng.Pipeline
		result2 error
	}
	publicPipelinesReturnsOnCall map[int]struct {
		result1 []dbng.Pipeline
		result2 error
	}
	AllPipelinesStub        func() ([]dbng.Pipeline, error)
	allPipelinesMutex       sync.RWMutex
	allPipelinesArgsForCall []struct{}
	allPipelinesReturns     struct {
		result1 []dbng.Pipeline
		result2 error
	}
	allPipelinesReturnsOnCall map[int]struct {
		result1 []dbng.Pipeline
		result2 error
	}
	invocations      map[string][][]interface{}
	invocationsMutex sync.RWMutex
}

func (fake *FakePipelineFactory) PublicPipelines() ([]dbng.Pipeline, error) {
	fake.publicPipelinesMutex.Lock()
	ret, specificReturn := fake.publicPipelinesReturnsOnCall[len(fake.publicPipelinesArgsForCall)]
	fake.publicPipelinesArgsForCall = append(fake.publicPipelinesArgsForCall, struct{}{})
	fake.recordInvocation("PublicPipelines", []interface{}{})
	fake.publicPipelinesMutex.Unlock()
	if fake.PublicPipelinesStub != nil {
		return fake.PublicPipelinesStub()
	}
	if specificReturn {
		return ret.result1, ret.result2
	}
	return fake.publicPipelinesReturns.result1, fake.publicPipelinesReturns.result2
}

func (fake *FakePipelineFactory) PublicPipelinesCallCount() int {
	fake.publicPipelinesMutex.RLock()
	defer fake.publicPipelinesMutex.RUnlock()
	return len(fake.publicPipelinesArgsForCall)
}

func (fake *FakePipelineFactory) PublicPipelinesReturns(result1 []dbng.Pipeline, result2 error) {
	fake.PublicPipelinesStub = nil
	fake.publicPipelinesReturns = struct {
		result1 []dbng.Pipeline
		result2 error
	}{result1, result2}
}

func (fake *FakePipelineFactory) PublicPipelinesReturnsOnCall(i int, result1 []dbng.Pipeline, result2 error) {
	fake.PublicPipelinesStub = nil
	if fake.publicPipelinesReturnsOnCall == nil {
		fake.publicPipelinesReturnsOnCall = make(map[int]struct {
			result1 []dbng.Pipeline
			result2 error
		})
	}
	fake.publicPipelinesReturnsOnCall[i] = struct {
		result1 []dbng.Pipeline
		result2 error
	}{result1, result2}
}

func (fake *FakePipelineFactory) AllPipelines() ([]dbng.Pipeline, error) {
	fake.allPipelinesMutex.Lock()
	ret, specificReturn := fake.allPipelinesReturnsOnCall[len(fake.allPipelinesArgsForCall)]
	fake.allPipelinesArgsForCall = append(fake.allPipelinesArgsForCall, struct{}{})
	fake.recordInvocation("AllPipelines", []interface{}{})
	fake.allPipelinesMutex.Unlock()
	if fake.AllPipelinesStub != nil {
		return fake.AllPipelinesStub()
	}
	if specificReturn {
		return ret.result1, ret.result2
	}
	return fake.allPipelinesReturns.result1, fake.allPipelinesReturns.result2
}

func (fake *FakePipelineFactory) AllPipelinesCallCount() int {
	fake.allPipelinesMutex.RLock()
	defer fake.allPipelinesMutex.RUnlock()
	return len(fake.allPipelinesArgsForCall)
}

func (fake *FakePipelineFactory) AllPipelinesReturns(result1 []dbng.Pipeline, result2 error) {
	fake.AllPipelinesStub = nil
	fake.allPipelinesReturns = struct {
		result1 []dbng.Pipeline
		result2 error
	}{result1, result2}
}

func (fake *FakePipelineFactory) AllPipelinesReturnsOnCall(i int, result1 []dbng.Pipeline, result2 error) {
	fake.AllPipelinesStub = nil
	if fake.allPipelinesReturnsOnCall == nil {
		fake.allPipelinesReturnsOnCall = make(map[int]struct {
			result1 []dbng.Pipeline
			result2 error
		})
	}
	fake.allPipelinesReturnsOnCall[i] = struct {
		result1 []dbng.Pipeline
		result2 error
	}{result1, result2}
}

func (fake *FakePipelineFactory) Invocations() map[string][][]interface{} {
	fake.invocationsMutex.RLock()
	defer fake.invocationsMutex.RUnlock()
	fake.publicPipelinesMutex.RLock()
	defer fake.publicPipelinesMutex.RUnlock()
<<<<<<< HEAD
	fake.allPipelinesMutex.RLock()
	defer fake.allPipelinesMutex.RUnlock()
	return fake.invocations
=======
	copiedInvocations := map[string][][]interface{}{}
	for key, value := range fake.invocations {
		copiedInvocations[key] = value
	}
	return copiedInvocations
>>>>>>> 6300464d
}

func (fake *FakePipelineFactory) recordInvocation(key string, args []interface{}) {
	fake.invocationsMutex.Lock()
	defer fake.invocationsMutex.Unlock()
	if fake.invocations == nil {
		fake.invocations = map[string][][]interface{}{}
	}
	if fake.invocations[key] == nil {
		fake.invocations[key] = [][]interface{}{}
	}
	fake.invocations[key] = append(fake.invocations[key], args)
}

var _ dbng.PipelineFactory = new(FakePipelineFactory)<|MERGE_RESOLUTION|>--- conflicted
+++ resolved
@@ -125,17 +125,13 @@
 	defer fake.invocationsMutex.RUnlock()
 	fake.publicPipelinesMutex.RLock()
 	defer fake.publicPipelinesMutex.RUnlock()
-<<<<<<< HEAD
 	fake.allPipelinesMutex.RLock()
 	defer fake.allPipelinesMutex.RUnlock()
-	return fake.invocations
-=======
 	copiedInvocations := map[string][][]interface{}{}
 	for key, value := range fake.invocations {
 		copiedInvocations[key] = value
 	}
 	return copiedInvocations
->>>>>>> 6300464d
 }
 
 func (fake *FakePipelineFactory) recordInvocation(key string, args []interface{}) {
